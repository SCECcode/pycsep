---
title: 'pyCSEP: A Python Package For Earthquake Forecast Developers' 
tags:
  - python
  - seismology
  - forecasting
  - statistical seismology
  - seismic hazard 
authors:
  - name: William H. Savran^[Corresponding author reachable at wsavran@usc.edu]
    orcid: 0000-0001-5404-0778
    affiliation: 1
  - name: Maximilian J. Werner
    affiliation: 2
  - name: Danijel Schorlemmer
    affiliation: 3
  - name: Philip J. Maechling
    affiliation: 1
affiliations:
<<<<<<< HEAD
  - name: Southern California Earthquake Center, University of Southern California 
    index: 1
  - name: University of Bristol 
    index: 2
  - name: GFZ Potsdam 
    index: 3 
=======
  - name: Southern California Earthquake Center, University of Southern California
    index: 1
  - name: University of Bristol
    index: 2
  - name: GFZ Potsdam
    index: 3
>>>>>>> fe6cf5a8
date: 01 February 2021 
bibliography: paper.bib 

---

# Summary

For government officials and the public to act on real-time forecasts of earthquakes, the seismological community needs to
develop confidence in the underlying scientific hypotheses of the forecast generating models by assessing their
predictive skill. For this purpose, the Collaboratory for the Study of Earthquake Predictability (CSEP) provides
cyberinfrastructure and computational tools to evaluate earthquake forecasts. Here, we introduce pyCSEP, a Python package to
help earthquake forecast developers embed model evaluation into the model development process. The package contains the
following modules: (1) earthquake catalog access and processing, (2) data models for earthquake forecasts, (3) statistical
tests for evaluating earthquake forecasts, and (4) visualization routines. `pyCSEP` can evaluate earthquake forecasts expressed as
expected rates in space-magnitude bins, and simulation-based forecasts that produce thousands of synthetic seismicity catalogs.
Most importantly, `pyCSEP` contains community-endorsed implementations of statistical tests to evaluate earthquake forecasts,
and provides well defined file formats and standards to facilitate model comparisons. The toolkit will facilitate integrating
new forecasting models into testing centers, which evaluate forecast models and prediction algorithms in an automated,
prospective and independent manner, forming a critical step towards reliable operational earthquake forecasting. 

# Background

Successfully predicting the time, location, and size of future earthquakes would have immense societal value, and this quest
underlies much of the research in seismology and earthquake geology. To date, however there have been no reliable earthquake
predictions methods. An earthquake prediction makes a deterministic statement about whether or not an earthquake will occur in
a particular geographic region, time window, and magnitude range. On the other hand, an earthquake forecast provides the
probability that such an earthquake will occur [@Jordan2011a]. Most of the current research effort focuses on developing
probabilistic earthquake forecasting models that encode empirical or physics-based hypotheses about the occurrence of
seismicity.  To what degree earthquakes can be predicted remains an open and important question. 

As @Schorlemmer2018a states "the fundamental idea of CSEP is simple in principle but complex in practice: earthquake forecasts
should be tested against future observations to assess their performance, thereby ensuring an unbiased test of the forecasting
power of a model." Practically, this requires a prospective evaluation of the earthquake forecasts. Prospective evaluation
requires that model developers fully specify their models (with zero-degrees of freedom) before the experiment begins
[@Schorlemmer2018a]. Specific parameters for an experiment are determined through community consensus, such as the geographic
testing region and magnitude range, authoritative data sets used to evaluate the forecasts, the evaluation metrics, and the precise
specification of a forecast. These parameters are defined in full before the start of the experiment. This standardization
ensures that any potential conscious or unconscious biases are reduced, because the evaluation data are collected after each
model has been provided for evaluation.

# Statement of need

Over the last decade, CSEP has led numerous prospective earthquake forecasting experiments [see, e.g., @Michael2018a]. These
experiments are formally conducted within testing centers [@Schorlemmer2007b] that contain the software required to
autonomously run and evaluate earthquake forecasts in a fully prospective mode. The software design emphasized a carefully
controlled computing and software environment which ensured integrity of testing results [@Zechar2009a]. However, the
monolithic software design made it difficult for researchers to utilize various routines in the testing centers in their own
work without replicating the entire testing center configuration on their own system. In addition, software was developed by a
single developer, leading to personnel risk and a lack of opportunities for others to contribute directly.   

`pyCSEP` was designed to provide vetted methods to evaluate earthquake forecasts in a Python package that researchers can
include directly in their research. The statistical tests and tools to evaluate earthquake forecasts are required by all
model developers, and greatly benefit from open-source development practices by providing standardized, well-tested, and
community-reviewed software tools. At the time of publication, `pyCSEP` has been used for two published articles [@Bayona2020a;
@Savran2020a], and is being used by several research groups participating in the [Real-time earthquake risk reduction for a
resillient europe (RISE)](http://www.rise-eu.org/home) project and others.

# pyCSEP Overview

`pyCSEP` provides an open-source implementation of peer-reviewed statistical tests developed for evaluating probabalistic
earthquake forecasts [@Schorlemmer2007a; @Werner2011a; @Rhoades2011a; @Zechar2013a; @Savran2020a]. In addition, `pyCSEP`
provides routines for working with earthquake catalogs and visualizations. The core design of `pyCSEP` includes classes that
represent earthquake forecasts, catalogs, and various spatial regions. Higher level functions are implemented using these
classes to provide routines for common tasks in evaluating earthquake forecasts. 

Earthquake forecasts can either be specified as expected earthquake rates over discrete space-magnitude-time regions
[@Schorlemmer2007a] or as families of synthetic earthquake catalogs with each catalog representing a realization from the
underlying stochastic model [e.g., @Savran2020a].  Earthquake catalogs are row-based data sets that contain features of an
earthquake. At a minimum, an earthquake must be defined by its geographical location (latitude, longitude), origin time, and
magnitude. In addition, `pyCSEP` provides classes for working directly with forecasts from the Uniform California Earthquake
Rupture Forecast with Epidemic-type Aftershock Sequences Version 3 [@Field2017a].  `pyCSEP` also provides classes for
interacting with earthquake catalogs and performing operations on them, such as filtering and binning events on the
space-magnitude grids needed for evaluation. `pyCSEP` also includes numerous plotting utilities that interface directly with
`matplotlib` and `Cartopy`.  Space-magnitude regions facilite gridding operations that are necessary for evaluating earthquake
forecasts.  These objects model regular latitude, longitude cells where earthquakes can be aggregated for evaluation and
visualization purposes. `pyCSEP` provides pre-defined spatial regions that have been used in previous experiments
[@Field2007a; @Taroni2018a]. 

`pyCSEP` interfaces directly with popular numerical and plotting libraries such as `Numpy`, `matplotlib`, and `pandas`.
Users already familiar with these librarys can adapt `pyCSEP` directly into their code. `pyCSEP` provides file-formats
for forecasts and earthquake catalogs, and can allow users to specify custom filetypes.

# Acknowledgements

This research was supported by the Southern California Earthquake Center (Contribution No. 11030). SCEC is funded by NSF
Cooperative Agreement EAR-1600087 & USGS Cooperative Agreement G17AC00047. Maximilian J. Werner and Danijel Schorlemmer received funding from the European Union’s Horizon 2020 research and innovation program (Number 821115, RISE: Real-Time Earthquake Risk Reduction for a Resilient Europe) 

# References
<|MERGE_RESOLUTION|>--- conflicted
+++ resolved
@@ -17,21 +17,12 @@
   - name: Philip J. Maechling
     affiliation: 1
 affiliations:
-<<<<<<< HEAD
-  - name: Southern California Earthquake Center, University of Southern California 
-    index: 1
-  - name: University of Bristol 
-    index: 2
-  - name: GFZ Potsdam 
-    index: 3 
-=======
   - name: Southern California Earthquake Center, University of Southern California
     index: 1
   - name: University of Bristol
     index: 2
   - name: GFZ Potsdam
     index: 3
->>>>>>> fe6cf5a8
 date: 01 February 2021 
 bibliography: paper.bib 
 
