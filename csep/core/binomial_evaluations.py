import numpy
import scipy.stats
import scipy.spatial

from csep.models import EvaluationResult
from csep.core.exceptions import CSEPCatalogException


def _nbd_number_test_ndarray(fore_cnt, obs_cnt, variance, epsilon=1e-6):
    """ Computes delta1 and delta2 values from the Negative Binomial (NBD) number test.

    Args:
        fore_cnt (float): parameter of negative binomial distribution coming from expected value of the forecast
        obs_cnt (float): count of earthquakes observed during the testing period.
        variance (float): variance parameter of negative binomial distribution coming from historical catalog. 
        A variance value of approximately 23541 has been calculated using M5.95+ earthquakes observed worldwide from 1982 to 2013.
        epsilon (float): tolerance level to satisfy the requirements of two-sided p-value

    Returns
        result (tuple): (delta1, delta2)
    """
    var = variance
    mean = fore_cnt
    upsilon = 1.0 - ((var - mean) / var)
    tau = (mean**2 /(var - mean))
    
    delta1 = 1.0 - scipy.stats.nbinom.cdf(obs_cnt - epsilon, tau, upsilon, loc=0)
    delta2 = scipy.stats.nbinom.cdf(obs_cnt + epsilon, tau, upsilon, loc=0)

    return delta1, delta2

    
def negative_binomial_number_test(gridded_forecast, observed_catalog, variance):
    """ Computes "negative binomial N-Test" on a gridded forecast.

    Computes Number (N) test for Observed and Forecasts. Both data sets are expected to be in terms of event counts.
    We find the Total number of events in Observed Catalog and Forecasted Catalogs. Which are then employed to compute the 
    probablities of
    (i) At least no. of events (delta 1)
    (ii) At most no. of events (delta 2) assuming the negative binomial distribution.

    Args:
        gridded_forecast:   Forecast of a Model (Gridded) (Numpy Array)
                    A forecast has to be in terms of Average Number of Events in Each Bin
                    It can be anything greater than zero
        observed_catalog:   Observed (Gridded) seismicity (Numpy Array):
                    An Observation has to be Number of Events in Each Bin
                    It has to be a either zero or positive integer only (No Floating Point)
        variance:   Variance parameter of negative binomial distribution obtained from historical catalog.            

    Returns:
        out (tuple): (delta_1, delta_2)
    """
    result = EvaluationResult()

    # observed count
    obs_cnt = observed_catalog.event_count

    # forecasts provide the expeceted number of events during the time horizon of the forecast
    fore_cnt = gridded_forecast.event_count

    epsilon = 1e-6

    # stores the actual result of the number test
    delta1, delta2 = _nbd_number_test_ndarray(fore_cnt, obs_cnt, variance, epsilon=epsilon)
    
    # store results
    result.test_distribution = ('negative_binomial', fore_cnt)
    result.name = 'NBD N-Test'
    result.observed_statistic = obs_cnt
    result.quantile = (delta1, delta2)
    result.sim_name = gridded_forecast.name
    result.obs_name = observed_catalog.name
    result.status = 'normal'
    result.min_mw = numpy.min(gridded_forecast.magnitudes)

    return result
  
    
def binary_joint_log_likelihood_ndarray(forecast, catalog):
    """ Computes Bernoulli log-likelihood scores, assuming that earthquakes follow a binomial distribution.
    
    Args:
        forecast:   Forecast of a Model (Gridded) (Numpy Array)
                    A forecast has to be in terms of Average Number of Events in Each Bin
                    It can be anything greater than zero
        catalog:    Observed (Gridded) seismicity (Numpy Array):
                    An Observation has to be Number of Events in Each Bin
                    It has to be a either zero or positive integer only (No Floating Point)
    """
    # First, we mask the forecast in cells where we could find log=0.0 singularities:
    forecast_masked = numpy.ma.masked_where(forecast.ravel() <= 0.0, forecast.ravel())
<<<<<<< HEAD
=======
    
>>>>>>> 09e27697
    # Then, we compute the log-likelihood of observing one or more events given a Poisson distribution, i.e., 1 - Pr(0)
    target_idx = numpy.nonzero(catalog.ravel())
    y = numpy.zeros(forecast_masked.ravel().shape)
    y[target_idx[0]] = 1
    first_term = y * (numpy.log(1.0 - numpy.exp(-forecast_masked.ravel())))
<<<<<<< HEAD
=======
    
>>>>>>> 09e27697
    # Also, we estimate the log-likelihood in cells no events are observed:
    second_term = (1-y) * (-forecast_masked.ravel().data)
    # Finally, we sum both terms to compute the joint log-likelihood score:
    return sum(first_term.data + second_term.data)
    
    
<<<<<<< HEAD
def _simulate_catalog(sim_cells, sampling_weights, sim_fore, random_numbers=None):
    # Modified this code to generate simulations in a way that every cell gets one earthquake
    # Generate uniformly distributed random numbers in [0,1), this
    if random_numbers is None:
        # Reset simulation array to zero, but don't reallocate
        sim_fore.fill(0)
        num_active_cells = 0
        while num_active_cells < sim_cells:
            random_num = numpy.random.uniform(0,1)
            loc = numpy.searchsorted(sampling_weights, random_num, side='right')
=======
def _simulate_catalog(num_events, sampling_weights, sim_fore, random_numbers=None):

    # Generate uniformly distributed random numbers in [0,1)
    if random_numbers is None:
        random_numbers = numpy.random.rand(num_events)
    else:
        # TODO: ensure that random numbers are all between 0 and 1.
        pass

    # reset simulation array to zero, but don't reallocate
    sim_fore.fill(0)

    eqs = 0
    while eqs < num_events:
            random_num = numpy.random.uniform(0, 1)
            loc = numpy.searchsorted(sampling_weights, random_num)
>>>>>>> 09e27697
            if sim_fore[loc] == 0:
               sim_fore[loc] = 1
               num_active_cells = num_active_cells + 1
    else:
        # Find insertion points using binary search inserting to satisfy a[i-1] <= v < a[i]
        pnts = numpy.searchsorted(sampling_weights, random_numbers, side='right')
        # Create simulated catalog by adding to the original locations
        numpy.add.at(sim_fore, pnts, 1)

    assert sim_fore.sum() == sim_cells, "simulated the wrong number of events!"
    return sim_fore
    

def _binary_likelihood_test(forecast_data, observed_data, num_simulations=1000, random_numbers=None, 
                              seed=None, use_observed_counts=True, verbose=True, normalize_likelihood=False):
    """  Computes binary conditional-likelihood test from CSEP using an efficient simulation based approach.
    
    Args:
        forecast_data (numpy.ndarray): nd array where [:, -1] are the magnitude bins.
        observed_data (numpy.ndarray): same format as observation.
        num_simulations: default number of simulations to use for likelihood based simulations
        seed: used for reproducibility of the prng
        random_numbers (numpy.ndarray): can supply an explicit list of random numbers, primarily used for software testing
        use_observed_counts (bool): if true, will simulate catalogs using the observed events, if false will draw from poisson 
        distribution
    """
    
    # Array-masking that avoids log singularities:
    forecast_data = numpy.ma.masked_where(forecast_data <= 0.0, forecast_data) 
    
    # set seed for the likelihood test
    if seed is not None:
        numpy.random.seed(seed)

    # used to determine where simulated earthquake should be placed, by definition of cumsum these are sorted
    sampling_weights = numpy.cumsum(forecast_data.ravel()) / numpy.sum(forecast_data)

    # data structures to store results
    sim_fore = numpy.zeros(sampling_weights.shape)
    simulated_ll = []
<<<<<<< HEAD
    n_active_cells = len(np.unique(np.nonzero(observed_data.ravel())))
=======
    n_obs = len(numpy.unique(numpy.nonzero(observed_data.ravel())))
>>>>>>> 09e27697
    n_fore = numpy.sum(forecast_data)
    expected_forecast_count = int(n_active_cells)

    # main simulation step in this loop
    for idx in range(num_simulations):
        if use_observed_counts:
            num_cells_to_simulate = int(n_active_cells)
    
        if random_numbers is None:
            sim_fore = _simulate_catalog(num_cells_to_simulate, sampling_weights, sim_fore)
        else:
<<<<<<< HEAD
            sim_fore = _simulate_catalog(num_cells_to_simulate, sampling_weights, sim_fore,
                                         random_numbers=random_numbers[idx,:])
    
=======
            sim_fore = _simulate_catalog(num_events_to_simulate, sampling_weights, sim_fore,
                                         random_numbers=random_numbers[idx, :])

>>>>>>> 09e27697
        # compute joint log-likelihood
        current_ll = binary_joint_log_likelihood_ndarray(forecast_data.data, sim_fore)
        
        # append to list of simulated log-likelihoods
        simulated_ll.append(current_ll)

        # just be verbose
        if verbose:
            if (idx + 1) % 100 == 0:
                print(f'... {idx + 1} catalogs simulated.')

    # observed joint log-likelihood
    obs_ll = binary_joint_log_likelihood_ndarray(forecast_data.data, observed_data)
        
    # quantile score
    qs = numpy.sum(simulated_ll <= obs_ll) / num_simulations

    # float, float, list
    return qs, obs_ll, simulated_ll
 
    
def binary_spatial_test(gridded_forecast, observed_catalog, num_simulations=1000, seed=None, random_numbers=None, verbose=False):
    """  Performs the binary spatial test on the Forecast using the Observed Catalogs.
    
    Note: The forecast and the observations should be scaled to the same time period before calling this function. This increases
    transparency as no assumptions are being made about the length of the forecasts. This is particularly important for
    gridded forecasts that supply their forecasts as rates.
    
    Args:
        gridded_forecast: csep.core.forecasts.GriddedForecast
        observed_catalog: csep.core.catalogs.Catalog
        num_simulations (int): number of simulations used to compute the quantile score
        seed (int): used fore reproducibility, and testing
        random_numbers (numpy.ndarray): random numbers used to override the random number generation. injection point for testing.
        
    Returns:
        evaluation_result: csep.core.evaluations.EvaluationResult
    """

    # grid catalog onto spatial grid
    gridded_catalog_data = observed_catalog.spatial_counts()

    # simply call likelihood test on catalog data and forecast
    qs, obs_ll, simulated_ll = _binary_likelihood_test(
        gridded_forecast.spatial_counts(),
        gridded_catalog_data,
        num_simulations=num_simulations,
        seed=seed,
        random_numbers=random_numbers,
        use_observed_counts=True,
        verbose=verbose,
        normalize_likelihood=True
    )

    
# populate result data structure
    result = EvaluationResult()
    result.test_distribution = simulated_ll
    result.name = 'Binary S-Test'
    result.observed_statistic = obs_ll
    result.quantile = qs
    result.sim_name = gridded_forecast.name
    result.obs_name = observed_catalog.name
    result.status = 'normal'
    try:
        result.min_mw = numpy.min(gridded_forecast.magnitudes)
    except AttributeError:
        result.min_mw = -1
    return result
    
    
def binary_conditional_likelihood_test(gridded_forecast, observed_catalog, num_simulations=1000, seed=None, random_numbers=None, verbose=False):
    """ Performs the binary conditional likelihood test on Gridded Forecast using an Observed Catalog.

    Normalizes the forecast so the forecasted rate are consistent with the observations. This modification
    eliminates the strong impact differences in the number distribution have on the forecasted rates.

    Note: The forecast and the observations should be scaled to the same time period before calling this function. This increases
    transparency as no assumptions are being made about the length of the forecasts. This is particularly important for
    gridded forecasts that supply their forecasts as rates.

    Args:
        gridded_forecast: csep.core.forecasts.GriddedForecast
        observed_catalog: csep.core.catalogs.Catalog
        num_simulations (int): number of simulations used to compute the quantile score
        seed (int): used fore reproducibility, and testing
        random_numbers (numpy.ndarray): random numbers used to override the random number generation. injection point for testing.

    Returns:
        evaluation_result: csep.core.evaluations.EvaluationResult
    """
        
    # grid catalog onto spatial grid
    try:
        _ = observed_catalog.region.magnitudes
    except CSEPCatalogException:
        observed_catalog.region = gridded_forecast.region
    gridded_catalog_data = observed_catalog.spatial_magnitude_counts()

    # simply call likelihood test on catalog data and forecast
    qs, obs_ll, simulated_ll = _binary_likelihood_test(
        gridded_forecast.data,
        gridded_catalog_data,
        num_simulations=num_simulations,
        seed=seed,
        random_numbers=random_numbers,
        use_observed_counts=True,
        verbose=verbose,
        normalize_likelihood=False
    )

    # populate result data structure
    result = EvaluationResult()
    result.test_distribution = simulated_ll
    result.name = 'Binary CL-Test'
    result.observed_statistic = obs_ll
    result.quantile = qs
    result.sim_name = gridded_forecast.name
    result.obs_name = observed_catalog.name
    result.status = 'normal'
    result.min_mw = numpy.min(gridded_forecast.magnitudes)

    return result
     
    
def matrix_binary_t_test(target_event_rates1, target_event_rates2, n_obs, n_f1, n_f2, catalog, alpha=0.05):
    """ Computes binary T test statistic by comparing two target event rate distributions.

    We compare Forecast from Model 1 and with Forecast of Model 2. Information Gain per Active Bin (IGPA) is computed, which is then 
    employed to compute T statistic. Confidence interval of Information Gain can be computed using T_critical. For a complete 
    explanation see Rhoades, D. A., et al., (2011). Efficient testing of earthquake forecasting models. Acta Geophysica, 59(4), 
    728-747. doi:10.2478/s11600-011-0013-5, and Bayona J.A. et al., (2022). Prospective evaluation of multiplicative hybrid earthquake 
    forecasting models in California. doi: 10.1093/gji/ggac018.
    
    Args:
        target_event_rates1 (numpy.ndarray): nd-array storing target event rates
        target_event_rates2 (numpy.ndarray): nd-array storing target event rates
        n_obs (float, int, numpy.ndarray): number of observed earthquakes, should be whole number and >= zero.
        n_f1 (float): Total number of forecasted earthquakes by Model 1
        n_f2 (float): Total number of forecasted earthquakes by Model 2
        catalog: csep.core.catalogs.Catalog
        alpha (float): tolerance level for the type-i error rate of the statistical test

    Returns:
        out (dict): relevant statistics from the t-test
    """
    # Some Pre Calculations -  Because they are being used repeatedly.
    N_p = n_obs  
    N = len(np.unique(np.nonzero(catalog.spatial_magnitude_counts().ravel()))) # Number of active bins
    N1 = n_f1  
    N2 = n_f2  
    X1 = numpy.log(target_event_rates1)  # Log of every element of Forecast 1
    X2 = numpy.log(target_event_rates2)  # Log of every element of Forecast 2
    

    # Information Gain, using Equation (17)  of Rhoades et al. 2011
    information_gain = (numpy.sum(X1 - X2) - (N1 - N2)) / N

    # Compute variance of (X1-X2) using Equation (18)  of Rhoades et al. 2011
    first_term = (numpy.sum(numpy.power((X1 - X2), 2))) / (N - 1)
    second_term = numpy.power(numpy.sum(X1 - X2), 2) / (numpy.power(N, 2) - N)
    forecast_variance = first_term - second_term

    forecast_std = numpy.sqrt(forecast_variance)
    t_statistic = information_gain / (forecast_std / numpy.sqrt(N))

    # Obtaining the Critical Value of T from T distribution.
    df = N - 1
    t_critical = scipy.stats.t.ppf(1 - (alpha / 2), df)  # Assuming 2-Tail Distribution  for 2 tail, divide 0.05/2.

    # Computing Information Gain Interval.
    ig_lower = information_gain - (t_critical * forecast_std / numpy.sqrt(N))
    ig_upper = information_gain + (t_critical * forecast_std / numpy.sqrt(N))

    # If T value greater than T critical, Then both Lower and Upper Confidence Interval limits will be greater than Zero.
    # If above Happens, Then It means that Forecasting Model 1 is better than Forecasting Model 2.
    return {'t_statistic': t_statistic,
            't_critical': t_critical,
            'information_gain': information_gain,
            'ig_lower': ig_lower,
            'ig_upper': ig_upper}
    

def binary_paired_t_test(forecast, benchmark_forecast, observed_catalog, alpha=0.05, scale=False):
    """ Computes the binary t-test for gridded earthquake forecasts.

    This score is positively oriented, meaning that positive values of the information gain indicate that the
    forecast is performing better than the benchmark forecast

    Args:
        forecast (csep.core.forecasts.GriddedForecast): nd-array storing gridded rates, axis=-1 should be the magnitude column
        benchmark_forecast (csep.core.forecasts.GriddedForecast): nd-array storing gridded rates, axis=-1 should be the magnitude 
        column
        observed_catalog (csep.core.catalogs.AbstractBaseCatalog): number of observed earthquakes, should be whole number and >= zero.
        alpha (float): tolerance level for the type-i error rate of the statistical test
        scale (bool): if true, scale forecasted rates down to a single day

    Returns:
        evaluation_result: csep.core.evaluations.EvaluationResult
    """

    # needs some pre-processing to put the forecasts in the context that is required for the t-test. this is different
    # for cumulative forecasts (eg, multiple time-horizons) and static file-based forecasts.
    target_event_rate_forecast1p, n_fore1 = forecast.target_event_rates(observed_catalog, scale=scale)
    target_event_rate_forecast2p, n_fore2 = benchmark_forecast.target_event_rates(observed_catalog, scale=scale)
    
    target_event_rate_forecast1 = forecast.data.ravel()[np.unique(np.nonzero(observed_catalog.spatial_magnitude_counts().ravel()))]
    target_event_rate_forecast2 = benchmark_forecast.data.ravel()[np.unique(np.nonzero(observed_catalog.spatial_magnitude_counts().
    ravel()))]

    # call the primative version operating on ndarray
    out = matrix_binary_t_test(target_event_rate_forecast1, target_event_rate_forecast2, observed_catalog.event_count, n_fore1, n_fore2,
                          observed_catalog,
                          alpha=alpha)

    # storing this for later
    result = EvaluationResult()
    result.name = 'binary paired T-Test'
    result.test_distribution = (out['ig_lower'], out['ig_upper'])
    result.observed_statistic = out['information_gain']
    result.quantile = (out['t_statistic'], out['t_critical'])
    result.sim_name = (forecast.name, benchmark_forecast.name)
    result.obs_name = observed_catalog.name
    result.status = 'normal'
    result.min_mw = np.min(forecast.magnitudes)
    return result<|MERGE_RESOLUTION|>--- conflicted
+++ resolved
@@ -90,26 +90,18 @@
     """
     # First, we mask the forecast in cells where we could find log=0.0 singularities:
     forecast_masked = numpy.ma.masked_where(forecast.ravel() <= 0.0, forecast.ravel())
-<<<<<<< HEAD
-=======
-    
->>>>>>> 09e27697
     # Then, we compute the log-likelihood of observing one or more events given a Poisson distribution, i.e., 1 - Pr(0)
     target_idx = numpy.nonzero(catalog.ravel())
     y = numpy.zeros(forecast_masked.ravel().shape)
     y[target_idx[0]] = 1
     first_term = y * (numpy.log(1.0 - numpy.exp(-forecast_masked.ravel())))
-<<<<<<< HEAD
-=======
-    
->>>>>>> 09e27697
     # Also, we estimate the log-likelihood in cells no events are observed:
     second_term = (1-y) * (-forecast_masked.ravel().data)
     # Finally, we sum both terms to compute the joint log-likelihood score:
     return sum(first_term.data + second_term.data)
     
-    
-<<<<<<< HEAD
+
+
 def _simulate_catalog(sim_cells, sampling_weights, sim_fore, random_numbers=None):
     # Modified this code to generate simulations in a way that every cell gets one earthquake
     # Generate uniformly distributed random numbers in [0,1), this
@@ -120,24 +112,6 @@
         while num_active_cells < sim_cells:
             random_num = numpy.random.uniform(0,1)
             loc = numpy.searchsorted(sampling_weights, random_num, side='right')
-=======
-def _simulate_catalog(num_events, sampling_weights, sim_fore, random_numbers=None):
-
-    # Generate uniformly distributed random numbers in [0,1)
-    if random_numbers is None:
-        random_numbers = numpy.random.rand(num_events)
-    else:
-        # TODO: ensure that random numbers are all between 0 and 1.
-        pass
-
-    # reset simulation array to zero, but don't reallocate
-    sim_fore.fill(0)
-
-    eqs = 0
-    while eqs < num_events:
-            random_num = numpy.random.uniform(0, 1)
-            loc = numpy.searchsorted(sampling_weights, random_num)
->>>>>>> 09e27697
             if sim_fore[loc] == 0:
                sim_fore[loc] = 1
                num_active_cells = num_active_cells + 1
@@ -178,11 +152,7 @@
     # data structures to store results
     sim_fore = numpy.zeros(sampling_weights.shape)
     simulated_ll = []
-<<<<<<< HEAD
     n_active_cells = len(np.unique(np.nonzero(observed_data.ravel())))
-=======
-    n_obs = len(numpy.unique(numpy.nonzero(observed_data.ravel())))
->>>>>>> 09e27697
     n_fore = numpy.sum(forecast_data)
     expected_forecast_count = int(n_active_cells)
 
@@ -194,15 +164,9 @@
         if random_numbers is None:
             sim_fore = _simulate_catalog(num_cells_to_simulate, sampling_weights, sim_fore)
         else:
-<<<<<<< HEAD
             sim_fore = _simulate_catalog(num_cells_to_simulate, sampling_weights, sim_fore,
                                          random_numbers=random_numbers[idx,:])
-    
-=======
-            sim_fore = _simulate_catalog(num_events_to_simulate, sampling_weights, sim_fore,
-                                         random_numbers=random_numbers[idx, :])
-
->>>>>>> 09e27697
+
         # compute joint log-likelihood
         current_ll = binary_joint_log_likelihood_ndarray(forecast_data.data, sim_fore)
         
