import csv
import json
import operator
import six
import os
import datetime

# 3rd party required for core package
import numpy
import pandas

# CSEP Imports
from csep.core import regions
from csep.utils.time_utils import epoch_time_to_utc_datetime, datetime_to_utc_epoch, strptime_to_utc_datetime, \
    millis_to_days, parse_string_format, days_to_millis, strptime_to_utc_epoch, utc_now_datetime, create_utc_datetime
from csep.utils.stats import min_or_none, max_or_none
from csep.utils.calc import discretize
from csep.utils.comcat import SummaryEvent
from csep.core.exceptions import CSEPSchedulerException, CSEPCatalogException, CSEPIOException
from csep.utils.calc import bin1d_vec
from csep.utils.constants import CSEP_MW_BINS
from csep.utils.log import LoggingMixin
from csep.utils.readers import csep_ascii

class AbstractBaseCatalog(LoggingMixin):
    """
    Abstract catalog base class for PyCSEP catalogs. This class should not and cannot be used on its own. This just
    provides the interface for implementing custom catalog classes.

    """

    dtype = None

    def __init__(self, filename=None, catalog=None, catalog_id=None, format=None, name=None, region=None, compute_stats=True,
                      filters=(), metadata=None, date_accessed=None):

        """ Standard catalog format for CSEP catalogs. Primary event data are stored in structured numpy array. Additional
            metadata are available by the event_id in the catalog metadata information.

        Args:
            filename: location of catalog
            catalog (numpy.ndarray or eventlist): catalog data
            catalog_id: catalog id number (used for stochastic event set forecasts)
            format: identification used for serialization
            name: human readable name of catalog
            region: spatial and magnitude region
            compute_stats: whether statistics should be computed for the catalog
            filters (str or list): filtering operations to apply to the catalog
            metadata (dict): additional information for events
            date_accessed (str): time string when catalog was accessed
        """
        super().__init__()
        self.filename = filename
        self.catalog_id = catalog_id
        self.format = format
        self.name = name
        self.region = region
        self.compute_stats = compute_stats
        self.filters = filters
        self.date_accessed = utc_now_datetime() or date_accessed

        # used to store additional event information based on the event_id key, if no event_id will default to an
        # integer index
        self.metadata = metadata or {}

        # cleans the catalog to set as ndarray, see setter.
        self.catalog = catalog # type: numpy.ndarray

        # use user defined stats if entered into catalog
        if catalog is not None and self.compute_stats:
            self.update_catalog_stats()

    def __str__(self):
        self.update_catalog_stats()

        s = f'''
        Name: {self.name}
        
        Start Date: {self.start_time}
        End Date: {self.end_time}
        
        Latitude: ({self.min_latitude}, {self.max_latitude})
        Longitude: ({self.min_longitude}, {self.max_longitude})
        
        Min Mw: {self.min_magnitude}
        Max Mw: {self.max_magnitude}
        
        Event Count: {self.event_count}
        '''
        return s

    def to_dict(self):
        """
        Serializes class to json dictionary.

        Returns:
            catalog as dict

        """
        excluded = ['_catalog']
        out = {}
        for k, v in self.__dict__.items():
            if not callable(v) and k not in excluded:
                if hasattr(v, 'to_dict'):
                    new_v = v.to_dict()
                else:
                    new_v = v
                if k.startswith('_'):
                    out[k[1:]] = new_v
                else:
                    out[k] = new_v
        out['catalog'] = []
        for line in self.catalog.tolist():
            new_line=[]
            for item in line:
                # try to decode, if it fails just use original, we use this to handle string-based event_ids
                try:
                    item = item.decode('utf-8')
                except:
                    pass
                finally:
                    new_line.append(item)
            out['catalog'].append(new_line)
        return out

    @property
    def event_count(self):
        """ Number of events in catalog """
        return self.get_number_of_events()

    @classmethod
    def load_catalog(cls, filename, loader=csep_ascii, **kwargs):
        raise NotImplementedError("subclass should implement load_catalog funtion.")

    @classmethod
    def from_dict(cls, adict, **kwargs):
        """ Creates a class from the dictionary representation of the class state. The catalog is serialized into a list of
        tuples that contain the event information in the order defined by the dtype.

        This needs to handle reading in region information at some point.
        """

        exclude = ['catalog', 'date_accessed']
        catalog = adict.get('catalog', None)
        date_accessed = adict.get('date_accessed', None)

        if date_accessed is not None:
            format = parse_string_format(date_accessed)
            strptime_to_utc_datetime(date_accessed, format=format)

        out = cls(catalog=catalog, date_accessed=date_accessed, **kwargs)

        for k, v in out.__dict__.items():
            if k not in exclude:
                try:
                    setattr(out, k, adict[k])
                except Exception:
                    pass
        return out

    @classmethod
    def from_dataframe(cls, df, **kwargs):
        """
        Creates catalog from dataframe. Dataframe must have columns that are equivalent to whatever fields
        the catalog expects in the catalog dtype.

        For example:

                cat = CSEPCatalog()
                df = cat.get_dataframe()
                new_cat = CSEPCatalog.from_dataframe(df)

        Args:
            df (pandas.DataFrame): pandas dataframe
            **kwargs:

        Returns:
            Catalog

        """
        catalog_id = None
        try:
            catalog_id = df['catalog_id'].iloc[0]
        except KeyError:
            pass
        col_list = list(cls.dtype.names)
        # we want this to be a structured array not a record array and only returns core attributes listed in dtype
        # loses information about the region and event meta data
        catalog = numpy.ascontiguousarray(df[col_list].to_records(index=False), dtype=cls.dtype)
        out_cls = cls(catalog=catalog, catalog_id=catalog_id, **kwargs)
        return out_cls

    @classmethod
    def load_json(cls, filename, **kwargs):
        """ Loads catalog from JSON file """
        with open(filename, 'r') as f:
            adict = json.load(f)
            return cls.from_dict(adict, **kwargs)

    def write_json(self, filename):
        """ Writes catalog to json file

        Args:
            filename (str): path to save file
        """
        with open(filename, 'w') as f:
            json.dump(self.to_dict(), f)

    @property
    def catalog(self):
        return self._catalog

    @catalog.setter
    def catalog(self, val):
        """
        Ensures that catalogs with formats not numpy arrray are treated as numpy.array

        Note:
            This requires that catalog classes implement the self._get_catalog_as_ndarray() function.
            This function should return structured numpy.ndarray.
            Catalog will remain None, if assigned that way in constructor.
        """
        self._catalog = val
        if self._catalog is not None:
            self._catalog = self._get_catalog_as_ndarray()
            # ensure that people are behaving, somewhat non-pythonic but needed
            if not isinstance(self._catalog, numpy.ndarray):
                raise ValueError("Error: Catalog must be numpy.ndarray! Ensure that self._get_catalog_as_ndarray()" +
                                 " returns an ndarray")
        if self.compute_stats and self._catalog is not None:
            self.update_catalog_stats()

    def _get_catalog_as_ndarray(self):
        """
        This function will be called anytime that a catalog is assigned to self.catalog

        The purpose of this function is to ensure that the catalog is being properly parsed into the correct format, and
        to prevent users of the catalog classes from assigning improper data types.

        This also acts as a convenience to allow easy assignment of different types to the catalog. The default
        implementation of this function expects that the data are arranged as a collection of tuples corresponding to
        the catalog data type.
        """
        """
        Converts eventlist into ndarray format.

        Note:
         Failure state exists if self.catalog is not bound
            to instance explicity.
        """
        # short-circuit
        if isinstance(self.catalog, numpy.ndarray):
            return self.catalog
        # if catalog is not a numpy array, class must have dtype information
        catalog_length = len(self.catalog)
        catalog = numpy.empty(catalog_length, dtype=self.dtype)
        if catalog_length == 0:
            return catalog
        if isinstance(self.catalog[0], (list, tuple)):
            for i, event in enumerate(self.catalog):
                catalog[i] = tuple(event)
        elif isinstance(self.catalog[0], SummaryEvent):
            for i, event in enumerate(self.catalog):
                catalog[i] = (event.id, datetime_to_utc_epoch(event.time),
                              event.latitude, event.longitude, event.depth, event.magnitude)
        else:
            raise TypeError("Catalog data must be list of events tuples with order:\n"
                            f"{', '.join(self.dtype.names)} or \n"
                            "list of SummaryEvent type.")
        return catalog

    def write_ascii(self, filename, write_header=True, write_empty=True, append=False, id_col='id'):
        """
        Write catalog in csep2 ascii format.

        This format only uses the required variables from the catalog and should work by default. It can be overwritten
        if an event_id (or other columns should be used). By default, the routine will look for a column the catalog array
        called 'id' and will populate the event_id column with these values. If the 'id' column is not found, then it will
        leave this column blank

        Short format description (comma separated values):
            longitude, latitude, M, time_string format="%Y-%m-%dT%H:%M:%S.%f", depth, catalog_id, [event_id]

        Args:
            filename (str): the file location to write the the ascii catalog file
            write_header (bool): Write header string (default true)
            write_empty (bool): Write file event if no events in catalog
            append (bool): If true, append to the filename
            id_col (str): name of event_id column (if included)

        Returns:
            NoneType
        """
        # longitude, latitude, M, epoch_time (time in millisecond since Unix epoch in GMT), depth, catalog_id, event_id
        header = ['lon', 'lat', 'mag', 'time_string', 'depth', 'catalog_id', 'event_id']
        if append:
            write_string = 'a'
        else:
            write_string = 'w'
        with open(filename, write_string) as outfile:
            writer = csv.DictWriter(outfile, fieldnames=header, delimiter=',')
            if write_header:
                writer.writeheader()
                if write_empty and self.event_count == 0:
                    return
            # create iterator from catalog columns
            try:
                event_ids = self.catalog[id_col]
            except ValueError:
                event_ids = [''] * self.event_count
            row_iter = zip(self.get_longitudes(),
                           self.get_latitudes(),
                           self.get_magnitudes(),
                           self.get_epoch_times(),
                           self.get_depths(),
                           # populate list with `self.event_count` elements with val self.catalog_id
                           [self.catalog_id] * self.event_count,
                           event_ids)
            # write csv file using DictWriter interface
            for row in row_iter:
                try:
                    event_id = row[6].decode('utf-8')
                except AttributeError:
                    event_id = row[6]
                # create dictionary for each row
                adict = {'lon': row[0],
                         'lat': row[1],
                         'mag': row[2],
                         'time_string': str(epoch_time_to_utc_datetime(row[3]).replace(tzinfo=None)).replace(' ','T'),
                         'depth': row[4],
                         'catalog_id': row[5],
                         'event_id': event_id}
                writer.writerow(adict)

    def to_dataframe(self, with_datetime=False):
        """
        Returns pandas Dataframe describing the catalog. Explicitly casts to pandas DataFrame.

        Note:
            The dataframe will be in the format of the original catalog. If you require that the
            dataframe be in the CSEP ZMAP format, you must explicitly convert the catalog.

        Returns:
            (pandas.DataFrame): This function must return a pandas DataFrame

        Raises:
            ValueError: If self._catalog cannot be passed to pandas.DataFrame constructor, this function
                        must be overridden in the child class.
        """
        df = pandas.DataFrame(self.catalog)
        df['counts'] = 1
        df['catalog_id'] = self.catalog_id
        if with_datetime:
            df['datetime'] = df['origin_time'].map(epoch_time_to_utc_datetime)
            df.index = df['datetime']
        # queries the region for the index of each event
        if self.region is not None:
            df['region_id'] = self.region.get_index_of(self.get_longitudes(), self.get_latitudes())
            try:
                # bin magnitudes
                df['mag_id'] = self.get_mag_idx()
            except AttributeError:
                pass
        # set index as datetime
        return df

    def get_mag_idx(self):
        """ Return magnitude index from region magnitudes """
        try:
            return bin1d_vec(self.get_magnitudes(), self.region.magnitudes, right_continuous=True)
        except AttributeError:
            raise CSEPCatalogException("Cannot return magnitude index without self.region.magnitudes")

    def get_spatial_idx(self):
        """ Return spatial index of region for a longitudes and latitudes in catalog. """
        try:
            region_idx = self.region.get_index_of(self.get_longitudes(), self.get_latitudes())
        except AttributeError:
            raise CSEPCatalogException("Must have region information to compute region index.")
        return region_idx

    def get_event_ids(self):
        return self.catalog['id']

    def get_number_of_events(self):
        """
        Computes the number of events from a catalog by checking its length.

        :returns: number of events in catalog, zero if catalog is None
        """
        if self.catalog is not None:
            return self.catalog.shape[0]
        else:
            return 0

    def get_epoch_times(self):
        """
        Returns the datetime of the event as the UTC epoch time (aka unix timestamp)
        """
        return self.catalog['origin_time']

    def get_cumulative_number_of_events(self):
        """
        Returns the cumulative number of events in the catalog. Primarily used for plotting purposes.
        Defined in the base class because all catalogs should be iterable.

        Returns:
            numpy.array: numpy array of the cumulative number of events, empty array if catalog is empty.
        """
        return numpy.cumsum(numpy.ones(self.event_count))

    def get_magnitudes(self):
        """
        Returns magnitudes of all events in catalog

        """
        return self.catalog['magnitude']

    def get_datetimes(self):
        """
        Returns datetime object from timestamp representation in catalog

        :returns: list of timestamps from events in catalog.
        """
        """ Returns datetimes from events in catalog """
        return list(map(epoch_time_to_utc_datetime, self.get_epoch_times()))

    def get_latitudes(self):
        """
        Returns latitudes of all events in catalog
        """
        return self.catalog['latitude']

    def get_longitudes(self):
        """
        Returns longitudes of all events in catalog

        Returns:
            (numpy.array): longitudes
        """
        return self.catalog['longitude']

    def get_depths(self):
        """ Returns depths of all events in catalog """
        return self.catalog['depth']

    def filter(self, statements=None, in_place=True):
        """
        Filters the catalog based on statements. This function takes about 60% of the run-time for processing UCERF3-ETAS
        simulations, so likely all other simulations. Implementations should try and limit how often this function
        will be called.

        Args:
            statements (str, iter): logical statements to evaluate, e.g., ['magnitude > 4.0', 'year >= 1995']

        Returns:
            self: instance of AbstractBaseCatalog, so that this function can be chained.

        """
        if not self.filters and statements is None:
            raise CSEPCatalogException("Must provide filter statements to function or class to filter")

        def parse_datetime_to_origin_time(dt_input):
            """ Parses datetime strings with various formats. Handles datetime objects and datetime strings.
            If datetime object is not time aware will assume that time is UTC, if it is timezone aware will convert to UTC timezone. """
            if type(dt_input) == datetime.datetime:
                # check for time zone
                if dt_input.tzinfo == None:
                    return create_utc_datetime(dt_input)
            # handle it as string
            try:
                format = parse_string_format(dt_input)
            except:
                raise CSEPIOException("Supported time-string formats are '%Y-%m-%dT%H:%M:%S.%f' and '%Y-%m-%dT%H:%M:%S'")
            return strptime_to_utc_datetime(dt_input, format)

        # progamatically assign operators
        operators = {'>': operator.gt,
                     '<': operator.lt,
                     '>=': operator.ge,
                     '<=': operator.le,
                     '==': operator.eq}

        # filter catalogs, implied logical and
        if statements is None:
            statements = self.filters

        if isinstance(statements, six.string_types):
            name, oper, value = statements.split(' ')
            if name == 'datetime':
                # can be a datetime.datetime object or datetime string, if we want to support filtering on meta data it
                # can happen here. but need to determine what to do if entry are not present bc meta data does not
                # need to be square
                value = parse_datetime_to_origin_time(value)
                idx = numpy.where(operators[oper](self.get_datetimes(), value))
                filtered = self.catalog[idx]
            else:
                filtered = self.catalog[operators[oper](self.catalog[name], float(value))]
        elif isinstance(statements, (list, tuple)):
            # slower but at the convenience of not having to call multiple times
            filters = list(statements)
            filtered = numpy.copy(self.catalog)
            for filter in filters:
                name, oper, value = filter.split(' ')
                if name == 'datetime':
                    # can be a datetime.datetime object or datetime string
                    value = parse_datetime_to_origin_time(value)
                    idx = numpy.where(operators[oper](self.get_datetimes(), value))
                    filtered = self.catalog[idx]
                else:
                    filtered = self.catalog[operators[oper](self.catalog[name], float(value))]
                filtered = filtered[operators[oper](filtered[name], float(value))]
        else:
            raise ValueError('statements should be either a string or list or tuple of strings')
        # can return new instance of class or original instance
        self.filters = statements
        if in_place:
            self.catalog = filtered
            return self
        else:
            # make and return new object
            cls = self.__class__
            inst = cls(catalog=filtered, catalog_id=self.catalog_id, format=self.format, name=self.name, region=self.region)
            return inst

    def filter_spatial(self, region, update_stats=False):
        """
        Removes events outside of the region. This takes some time and should be used sparingly. Typically for isolating a region
        near the mainshock or inside a testing region. This should not be used to create gridded style data sets.

        Args:
            region: csep.utils.spatial.Region

        Returns:
            self

        """
        mask = region.get_masked(self.get_longitudes(), self.get_latitudes())
        # logical index uses opposite boolean values than masked arrays.
        filtered = self.catalog[~mask]
        self.catalog = filtered
        # update the region to the new region
        self.region = region
        if update_stats:
            self.update_catalog_stats()
        return self

    def apply_mct(self, m_main, event_epoch, mc=2.5):
        """
        Applies time-dependent magnitude of completeness following a mainshock. Taken
        from Eq. (15) from Helmstetter et al., 2006.

        Args:
            m_main (float): mainshock magnitude
            event_epoch: epoch time in millis of event
            mc (float): mag_completeness

        Returns:
        """

        def compute_mct(t, m):
            return m - 4.5 - 0.75 * numpy.log10(t)

        # compute critical time for efficiency
        t_crit_days = 10 ** -((mc - m_main + 4.5) / 0.75)
        t_crit_millis = days_to_millis(t_crit_days)

        times = self.get_epoch_times()
        mws = self.get_magnitudes()

        # catalogs are stored stored by milliseconds
        t_crit_epoch = t_crit_millis + event_epoch

        # another short-circuit, again assumes that catalogs are sorted in time
        if times[0] > t_crit_epoch:
            return self

        # this is used to index the array, starting with accepting all events
        filter = numpy.ones(self.event_count, dtype=numpy.bool)
        for i, (mw, time) in enumerate(zip(mws, times)):
            # we can break bc events are sorted in time
            if time > t_crit_epoch:
                break
            if time < event_epoch:
                continue
            time_from_mshock_in_days = millis_to_days(time - event_epoch)
            mct = compute_mct(time_from_mshock_in_days, m_main)
            # ignore events with mw < mct
            if mw < mct:
                filter[i] = False

        filtered = self.catalog[filter]
        self.catalog = filtered
        return self

    def get_csep_format(self):
        """
        This method should be overwritten for catalog formats that do not adhere to the CSEP ZMAP catalog format. For
        those that do, this method will return the catalog as is.

        """
        raise NotImplementedError('get_csep_format() not implemented.')

    def update_catalog_stats(self):
        """ Compute summary statistics of events in catalog """
        # update min and max values
        self.min_magnitude = min_or_none(self.get_magnitudes())
        self.max_magnitude = max_or_none(self.get_magnitudes())
        self.min_latitude = min_or_none(self.get_latitudes())
        self.max_latitude = max_or_none(self.get_latitudes())
        self.min_longitude = min_or_none(self.get_longitudes())
        self.max_longitude = max_or_none(self.get_longitudes())
        self.start_time = epoch_time_to_utc_datetime(min_or_none(self.get_epoch_times()))
        self.end_time = epoch_time_to_utc_datetime(max_or_none(self.get_epoch_times()))

    def spatial_counts(self):
        """
        Returns counts of events within discretized spatial region

        We figure out the index of the polygons and create a map that relates the spatial coordinate in the
        Cartesian grid with with the polygon in region.

        Args:
            region: list of polygons

        Returns:
            outout: unnormalized event count in each bin, 1d ndarray where index corresponds to midpoints
            midpoints: midpoints of polygons in region
            cartesian: data embedded into a 2d map. can be used for quick plotting in python
        """
        # todo: keep track of events that are ignored
        # make sure region is specified with catalog
        if self.event_count == 0:
            return numpy.zeros(self.region.num_nodes)

        if self.region is None:
            raise CSEPSchedulerException("Cannot create binned rates without region information.")

        output = regions._bin_catalog_spatial_counts(self.get_longitudes(),
                                                     self.get_latitudes(),
                                                     self.region.num_nodes,
                                                     self.region.mask,
                                                     self.region.idx_map,
                                                     self.region.xs,
                                                     self.region.ys)
        return output

    def spatial_event_probability(self):
        # make sure region is specified with catalog
        if self.event_count == 0:
            return numpy.zeros(self.region.num_nodes)

        if self.region is None:
            raise CSEPSchedulerException("Cannot create binned probabilities without region information.")

        output = regions._bin_catalog_probability(self.get_longitudes(),
                                                  self.get_latitudes(),
                                                  len(self.region.polygons),
                                                  self.region.mask,
                                                  self.region.idx_map,
                                                  self.region.xs,
                                                  self.region.ys)
        return output

    def magnitude_counts(self, mag_bins=None, retbins=False):
        """ Computes the count of events within mag_bins


        Args:
            mag_bins: uses csep.utils.constants.CSEP_MW_BINS as default magnitude bins
            retbins (bool): if this is true, return the bins used

        Returns:
            numpy.ndarray: showing the counts of hte events in each magnitude bin
        """
        # todo: keep track of events that are ignored
        if mag_bins is None:
            try:
                # a forecast is a type of region, but region does not need a magnitude
                mag_bins = self.region.magnitudes
            except AttributeError:
                # use default magnitude bins from csep
                mag_bins = CSEP_MW_BINS
                self.region.magnitudes = mag_bins
                self.region.num_mag_bins = len(mag_bins)

        out = numpy.zeros(len(mag_bins))
        if self.event_count == 0:
            if retbins:
                return (mag_bins, out)
            else:
                return out
        idx = bin1d_vec(self.get_magnitudes(), mag_bins, right_continuous=True)
        numpy.add.at(out, idx, 1)
        if retbins:
            return (mag_bins, out)
        else:
            return out

    def spatial_magnitude_counts(self, mag_bins=None, ret_skipped=False):
        """ Return counts of events in space-magnitude region.

        We figure out the index of the polygons and create a map that relates the spatial coordinate in the
        Cartesian grid with with the polygon in region.

        Args:
            mag_bins: magnitude bins (optional). tries to use magnitue bins associated with region
            ret_skipped (bool): if true, will return list of (lon, lat, mw) tuple of skipped points


        Returns:
            output: unnormalized event count in each bin, 1d ndarray where index corresponds to midpoints

        """

        # make sure region is specified with catalog
        if self.region is None:
            raise CSEPCatalogException("Cannot create binned rates without region information.")

        # short-circuit if zero-events in catalog... return array of zeros
        if self.event_count == 0:
            n_poly = self.region.num_nodes
            n_mws = self.region.num_mag_bins
            output =  numpy.zeros((n_poly, n_mws))
            skipped = []

        else:
            if mag_bins is None:
                try:
                    # a forecast is a type of region, but region does not need a magnitude
                    mag_bins = self.region.magnitudes
                except AttributeError:
                    # use default magnitude bins from csep
                    mag_bins = CSEP_MW_BINS
                    self.region.magnitudes = mag_bins
                    self.region.num_mag_bins = len(mag_bins)

            # compute if not
            output, skipped = regions._bin_catalog_spatio_magnitude_counts(self.get_longitudes(),
                                                                           self.get_latitudes(),
                                                                           self.get_magnitudes(),
                                                                           self.region.num_nodes,
                                                                           self.region.mask,
                                                                           self.region.idx_map,
                                                                           self.region.xs,
                                                                           self.region.ys,
                                                                           mag_bins)
        if ret_skipped:
            return output, skipped
        else:
            return output

    def length_in_seconds(self):
        """ Returns catalog length in seconds assuming that the catalog is sorted by time. """
        dts = self.get_datetimes()
        elapsed_time = (dts[-1] - dts[0]).total_seconds()
        return elapsed_time

    def get_bvalue(self, mag_bins=None, return_error=True):
        """
        Estimates the b-value of a catalog from Marzocchi and Sandri (2003). First, tries to use the magnitude bins
        provided to the function. If those are not provided, tries the magnitude bins associated with the region.
        If that fails, uses the default magnitude bins provided in constants.

        Args:
            reterr (bool): returns errors
            mag_bins (list or array_like): monotonically increasing set of magnitude bin edges

        Returns:
            bval (float): b-value
            err (float): std. err
        """
<<<<<<< HEAD
        if self.get_number_of_events() == 0:
            return None
        # this might fail if magnitudes are not aligned
        if mag_bins is None:
            try:
                mag_bins = self.region.magnitudes
            except AttributeError:
                mag_bins = CSEP_MW_BINS
        mws = discretize(self.get_magnitudes(), mag_bins)
        dmw = mag_bins[1] - mag_bins[0]
        # compute the p term from eq 3.10 in marzocchi and sandri [2003]
        def p():
            top = dmw
            bottom = numpy.mean(mws) - numpy.min(mws)
            # this might happen if all mags are the same, or 1 event in catalog
            if bottom == 0:
                return None
            return 1 + top / bottom
=======
        datetimes = []
        for event in self.catalog:
            year = event['year']
            month = event['month']
            day = event['day']
            hour = event['hour']
            minute = event['minute']
            second = event['second']
            dt = datetime.datetime(year, month, day, hour=hour, minute=minute, second=second)
            datetimes.append(dt)
        return datetimes

    def get_epoch_times(self):
        return list(map(datetime_to_utc_epoch, self.get_datetimes()))

    def get_depths(self):
        return self.catalog['depth']

    def get_csep_format(self):
        raise NotImplementedError("get_csep_format() not implemented for ZMAP catalog yet!")
>>>>>>> 9ce1535b

        bottom = numpy.log(10)*dmw
        p = p()
        if p is None:
            return None
        bval = 1.0 / bottom * numpy.log(p)
        if return_error:
            err = (1 - p) / (numpy.log(10) * dmw * numpy.sqrt(self.event_count * p))
            return (bval, err)
        else:
            return bval


class CSEPCatalog(AbstractBaseCatalog):
    """
    Standard catalog class for PyCSEP catalog operations.

    """

    dtype = numpy.dtype([('id', 'S256'),
                         ('origin_time', '<i8'),
                         ('latitude', '<f4'),
                         ('longitude', '<f4'),
                         ('depth', '<f4'),
                         ('magnitude', '<f4')])

    def __init__(self, filename=None, catalog=None, catalog_id=None, format=None, name=None, region=None, compute_stats=True,
                      filters=(), metadata=None, date_accessed=None):

        """ Standard catalog format for CSEP catalogs. Primary event data are stored in structured numpy array. Additional
            metadata are available by the event_id in the catalog metadata information.

        Args:
            filename: location of catalog
            catalog (numpy.ndarray or eventlist): catalog data
            catalog_id: catalog id number (used for stochastic event set forecasts)
            format: identification used for serialization
            name: human readable name of catalog
            region: spatial and magnitude region
            compute_stats: whether statistics should be computed for the catalog
            filters (str or list): filtering operations to apply to the catalog
            metadata (dict): additional information for events
            date_accessed (str): time string when catalog was accessed
        """
        super().__init__()
        self.filename = filename
        self.catalog_id = catalog_id
        self.format = format
        self.name = name
        self.region = region
        self.compute_stats = compute_stats
        self.filters = filters
        self.date_accessed = utc_now_datetime() or date_accessed

        # used to store additional event information based on the event_id key, if no event_id will default to an
        # integer index
        self.metadata = metadata or {}

        # cleans the catalog to set as ndarray, see setter.
        self.catalog = catalog # type: numpy.ndarray

        # use user defined stats if entered into catalog
        if catalog is not None and self.compute_stats:
            self.update_catalog_stats()

    @classmethod
    def load_ascii_catalogs(cls, filename, **kwargs):
        """ Loads multiple CSEP catalogs in ASCII format. This function can load multiple catalogs stored in a
            single file or directories. This typically is a result of a catalog forecast.

        Args:
            filename (str): filepath or directory of catalog files
            **kwargs (dict): passed to class constructor

        Return:
            NoneType
        """

        def parse_filename(filename):
            # this works for unix
            basename = str(os.path.basename(filename.rstrip('/')).split('.')[0])
            split_fname = basename.split('_')
            name = split_fname[0]
            start_time = strptime_to_utc_datetime(split_fname[1], format="%Y-%m-%dT%H-%M-%S-%f")
            return (name, start_time)

        def is_header_line(line):
            if line[0] == 'lon':
                return True
            else:
                return False

        name_from_file, start_time = parse_filename(filename)
        # overwrite filename, if user specifies
        kwargs.setdefault('name', name_from_file)
        # handle all catalogs in single file
        if os.path.isfile(filename):
            with open(filename, 'r', newline='') as input_file:
                catalog_reader = csv.reader(input_file, delimiter=',')
                # csv treats everything as a string convert to correct types
                events = []
                # all catalogs should start at zero
                prev_id = None
                for line in catalog_reader:
                    # skip header line on first read if included in file
                    if prev_id is None:
                        if is_header_line(line):
                            continue
                    # convert to correct types
                    lon = float(line[0])
                    lat = float(line[1])
                    magnitude = float(line[2])
                    # maybe fractional seconds are not included
                    try:
                        origin_time = strptime_to_utc_epoch(line[3], format='%Y-%m-%dT%H:%M:%S.%f')
                    except ValueError:
                        origin_time = strptime_to_utc_epoch(line[3], format='%Y-%m-%dT%H:%M:%S')
                    depth = float(line[4])
                    catalog_id = int(line[5])
                    event_id = line[6]
                    # first event is when prev_id is none, catalog_id should always start at zero
                    if prev_id is None:
                        prev_id = 0
                        # if the first catalog doesn't start at zero
                        if catalog_id != prev_id:
                            prev_id = catalog_id
                            # store this event for next time
                            events = [(event_id, origin_time, lat, lon, depth, magnitude)]
                            for id in range(catalog_id):
                                yield cls(catalog=[], catalog_id=id, **kwargs)
                    # deal with cases of events
                    if catalog_id == prev_id:
                        prev_id = catalog_id
                        events.append((event_id, origin_time, lat, lon, depth, magnitude))
                    # create and yield class if the events are from different catalogs
                    elif catalog_id == prev_id + 1:
                        catalog = cls(catalog=events, catalog_id=prev_id, **kwargs)
                        prev_id = catalog_id
                        # add first event to new event list
                        events = [(event_id, origin_time, lat, lon, depth, magnitude)]
                        yield catalog
                    # this implies there are empty catalogs, because they are not listed in the ascii file
                    elif catalog_id > prev_id + 1:
                        catalog = cls(catalog=events, catalog_id=prev_id, **kwargs)
                        # add event to new event list
                        events = [(event_id, origin_time, lat, lon, depth, magnitude)]
                        # if prev_id = 0 and catalog_id = 2, then we skipped one catalog. thus, we skip catalog_id - prev_id - 1 catalogs
                        num_empty_catalogs = catalog_id - prev_id - 1
                        # create empty catalog classes
                        for id in range(num_empty_catalogs):
                            yield cls(catalog=[], catalog_id=catalog_id - num_empty_catalogs + id, **kwargs)
                        # finally we want to yield the buffered catalog to preserve order
                        prev_id = catalog_id
                        yield catalog
                    else:
                        raise ValueError(
                            "catalog_id should be monotonically increasing and events should be ordered by catalog_id")
                # yield final catalog, note: since this is just loading catalogs, it has no idea how many should be there
                yield cls(catalog=events, catalog_id=prev_id, **kwargs)

        if os.path.isdir(filename):
            raise NotImplementedError("reading from directory or batched files not implemented yet!")

    @classmethod
    def load_catalog(cls, filename, loader=csep_ascii, **kwargs):
        """ Loads catalog stored in CSEP1 ascii format """
        catalog_id = None
        try:
            event_list, catalog_id = loader(filename, return_catalog_id=True)
        except TypeError:
            event_list = loader(filename)
        new_class = cls(catalog=event_list, catalog_id=catalog_id, **kwargs)
        return new_class


class UCERF3Catalog(AbstractBaseCatalog):
    """
    Catalog written from UCERF3-ETAS binary format

    :var header_dtype: numpy.dtype description of synthetic catalog header.
    :var event_dtype: numpy.dtype description of ucerf3 catalog format
    """
    # binary format of UCERF3 catalog
    header_dtype = numpy.dtype([("file_version", ">i2"), ("catalog_size", ">i4")])

    def __init__(self, **kwargs):
        # initialize parent constructor
        super().__init__(**kwargs)

    @classmethod
    def load_catalogs(cls, filename, **kwargs):
        """
        Loads catalogs based on the merged binary file format of UCERF3. File format is described at
        https://scec.usc.edu/scecpedia/CSEP2_Storing_Stochastic_Event_Sets#Introduction.

        There is also the load_catalog method that will work on the individual binary output of the UCERF3-ETAS
        model.

        :param filename: filename of binary stochastic event set
        :type filename: string
        :returns: list of catalogs of type UCERF3Catalog
        """
        with open(filename, 'rb') as catalog_file:
            # parse 4byte header from merged file
            number_simulations_in_set = numpy.fromfile(catalog_file, dtype='>i4', count=1)[0]
            # load all catalogs from merged file
            for catalog_id in range(number_simulations_in_set):
                dtype = cls._get_header_dtype(version)
                version = numpy.fromfile(catalog_file, dtype=">i2", count=1)[0]
                header = numpy.fromfile(catalog_file, dtype=dtype, count=1)
                catalog_size = header['catalog_size'][0]
                # read catalog
                catalog = numpy.fromfile(catalog_file, dtype=cls._get_catalog_dtype(version), count=catalog_size)
                # add column that stores catalog_id in case we want to store in database
                u3_catalog = cls(filename=filename, catalog=catalog, catalog_id=catalog_id, **kwargs)
                u3_catalog.dtype = dtype
                yield u3_catalog

    @classmethod
    def load_catalog(cls, filename, loader=None, **kwargs):
        version = numpy.fromfile(filename, dtype=">i2", count=1)[0]
        header = numpy.fromfile(filename, dtype=cls._get_header_dtype(version), count=1)
        catalog_size = header['catalog_size'][0]
        # assign dtype to make sure that its bound to the instance of the class
        dtype = cls._get_catalog_dtype(version)
        event_list = numpy.fromfile(filename, dtype=cls._get_catalog_dtype(version), count=catalog_size)
        new_class = cls(filename=filename, catalog=event_list, **kwargs)
        new_class.dtype = dtype
        return new_class

    def get_csep_format(self):
        n = len(self.catalog)
        # allocate array for csep catalog
        csep_catalog = numpy.zeros(n, dtype=CSEPCatalog.dtype)
        for i, event in enumerate(self.catalog):
            csep_catalog[i] = (i,
                               event['origin_time'],
                               event['latitude'],
                               event['longitude'],
                               event['depth'],
                               event['magnitude'])
        return CSEPCatalog(catalog=csep_catalog, catalog_id=self.catalog_id, filename=self.filename, format='csep',
                           name=self.name, region=self.region, compute_stats=self.compute_stats, filters=self.filters,
                           metadata=self.metadata, date_accessed=self.date_accessed)

    @staticmethod
    def _get_catalog_dtype(version):
        """
        Get catalog dtype from version number

        Args:
            version:

        Returns:

        """

        if version == 1:
            dtype = numpy.dtype([("rupture_id", ">i4"),
                                 ("parent_id", ">i4"),
                                 ("generation", ">i2"),
                                 ("origin_time", ">i8"),
                                 ("latitude", ">f8"),
                                 ("longitude", ">f8"),
                                 ("depth", ">f8"),
                                 ("magnitude", ">f8"),
                                 ("dist_to_parent", ">f8"),
                                 ("erf_index", ">i4"),
                                 ("fss_index", ">i4"),
                                 ("grid_node_index", ">i4")])

        elif version >= 2:
            dtype = numpy.dtype([("rupture_id", ">i4"),
                                 ("parent_id", ">i4"),
                                 ("generation", ">i2"),
                                 ("origin_time", ">i8"),
                                 ("latitude", ">f8"),
                                 ("longitude", ">f8"),
                                 ("depth", ">f8"),
                                 ("magnitude", ">f8"),
                                 ("dist_to_parent", ">f8"),
                                 ("erf_index", ">i4"),
                                 ("fss_index", ">i4"),
                                 ("grid_node_index", ">i4"),
                                 ("etas_k", ">f8")])

        else:
            raise ValueError("unknown catalog version, cannot read catalog.")

        return dtype

    @staticmethod
    def _get_header_dtype(version):

        if version == 1 or version == 2:
            dtype = numpy.dtype([("catalog_size", ">i4")])

        elif version >= 3:
            dtype = numpy.dtype([("num_orignal_ruptures", ">i4"),
                                 ("seed", ">i8"),
                                 ("index", ">i4"),
                                 ("hist_rupt_start_id", ">i4"),
                                 ("hist_rupt_end_id", ">i4"),
                                 ("trig_rupt_start_id", ">i4"),
                                 ("trig_rupt_end_id", ">i4"),
                                 ("sim_start_epoch", ">i8"),
                                 ("sim_end_epoch", ">i8"),
                                 ("num_spont", ">i4"),
                                 ("num_supraseis", ">i4"),
                                 ("min_mag", ">f8"),
                                 ("max_mag", ">f8"),
                                 ("catalog_size", ">i4")])
        else:
            raise ValueError("unknown catalog version, cannot parse catalog header.")
        return dtype<|MERGE_RESOLUTION|>--- conflicted
+++ resolved
@@ -770,7 +770,7 @@
             bval (float): b-value
             err (float): std. err
         """
-<<<<<<< HEAD
+        
         if self.get_number_of_events() == 0:
             return None
         # this might fail if magnitudes are not aligned
@@ -789,28 +789,6 @@
             if bottom == 0:
                 return None
             return 1 + top / bottom
-=======
-        datetimes = []
-        for event in self.catalog:
-            year = event['year']
-            month = event['month']
-            day = event['day']
-            hour = event['hour']
-            minute = event['minute']
-            second = event['second']
-            dt = datetime.datetime(year, month, day, hour=hour, minute=minute, second=second)
-            datetimes.append(dt)
-        return datetimes
-
-    def get_epoch_times(self):
-        return list(map(datetime_to_utc_epoch, self.get_datetimes()))
-
-    def get_depths(self):
-        return self.catalog['depth']
-
-    def get_csep_format(self):
-        raise NotImplementedError("get_csep_format() not implemented for ZMAP catalog yet!")
->>>>>>> 9ce1535b
 
         bottom = numpy.log(10)*dmw
         p = p()
