# Python imports
import itertools
import os
from itertools import compress
from xml.etree import ElementTree as ET

# Third-party imports
import numpy
import numpy as np
<<<<<<< HEAD
=======
import pyproj
import mercantile
>>>>>>> c05bf1f2

# PyCSEP imports
from csep.utils.calc import bin1d_vec, cleaner_range, first_nonnan, last_nonnan
from csep.utils.scaling_relationships import WellsAndCoppersmith
<<<<<<< HEAD
from csep.models import Polygon
=======
from csep.core.catalogs import CSEPCatalog
>>>>>>> c05bf1f2


def california_relm_collection_region(dh_scale=1, magnitudes=None, name="relm-california-collection", use_midpoint=True):
    """ Return collection region for California RELM testing region

    Args:
        dh_scale (int): factor of two multiple to change the grid size
        mangitudes (array-like): array representing the lower bin edges of the magnitude bins
        name (str): human readable identifer
        use_midpoints (bool): if true, treat values in file as midpoints. default = true.

    Returns:
        :class:`csep.core.spatial.CartesianGrid2D`

    Raises:
        ValueError: dh_scale must be a factor of two

    """
    if dh_scale % 2 != 0 and dh_scale != 1:
        raise ValueError("dh_scale must be a factor of two or dh_scale must equal unity.")

    # we can hard-code the dh because we hard-code the filename
    dh = 0.1
    root_dir = os.path.dirname(os.path.dirname(os.path.abspath(__file__)))
    filepath = os.path.join(root_dir, 'artifacts', 'Regions', 'RELMCollectionArea.dat')
    points = numpy.loadtxt(filepath)
    if use_midpoint:
        origins = numpy.array(points) - dh / 2
    else:
        origins = numpy.array(points)

    if dh_scale > 1:
        origins = increase_grid_resolution(origins, dh, dh_scale)
        dh = dh / dh_scale

    # turn points into polygons and make region object
    bboxes = compute_vertices(origins, dh)
    relm_region = CartesianGrid2D([Polygon(bbox) for bbox in bboxes], dh, name=name)

    if magnitudes is not None:
        relm_region.magnitudes = magnitudes

    return relm_region

def california_relm_region(dh_scale=1, magnitudes=None, name="relm-california", use_midpoint=True):
    """
    Returns class representing California testing region.

    This region can
    be used to create gridded datasets for earthquake forecasts. The XML file appears to use the
    midpoint, and the .dat file uses the origin in the "lower left" corner.

    Args:
        dh_scale: can resample this grid by factors of 2

    Returns:
        :class:`csep.core.spatial.CartesianGrid2D`

    Raises:
        ValueError: dh_scale must be a factor of two

    """

    if dh_scale % 2 != 0 and dh_scale != 1:
        raise ValueError("dh_scale must be a factor of two or dh_scale must equal unity.")

        # use default file path from python package
    root_dir = os.path.dirname(os.path.dirname(os.path.abspath(__file__)))
    filepath = os.path.join(root_dir, 'artifacts', 'Regions', 'csep-forecast-template-M5.xml')
    csep_template = os.path.expanduser(filepath)
    points, dh = parse_csep_template(csep_template)
    if use_midpoint:
        origins = numpy.array(points) - dh / 2
    else:
        origins = numpy.array(points)

    if dh_scale > 1:
        origins = increase_grid_resolution(origins, dh, dh_scale)
        dh = dh / dh_scale

    # turn points into polygons and make region object
    bboxes = compute_vertices(origins, dh)
    relm_region = CartesianGrid2D([Polygon(bbox) for bbox in bboxes], dh, name=name)

    if magnitudes is not None:
        relm_region.magnitudes = magnitudes

    return relm_region

def italy_csep_region(dh_scale=1, magnitudes=None, name="csep-italy", use_midpoint=True):
    """
        Returns class representing Italian testing region.

        This region can be used to create gridded datasets for earthquake forecasts. The region is defined by the
        file 'forecast.italy.M5.xml' and contains a spatially gridded region with 0.1° x 0.1° cells.

        Args:
            dh_scale: can resample this grid by factors of 2
            magnitudes (array-like): bin edges for magnitudes. if provided, will be bound to the output region class.
                                     this argument provides a short-cut for creating space-magnitude regions.
            name (str): human readable identify given to the region
            use_midpoint (bool): if true, treat values in file as midpoints. default = true.

        Returns:
            :class:`csep.core.spatial.CartesianGrid2D`

        Raises:
            ValueError: dh_scale must be a factor of two

    """
    if dh_scale % 2 != 0 and dh_scale != 1:
        raise ValueError("dh_scale must be a factor of two or dh_scale must equal unity.")

        # use default file path from python package
    root_dir = os.path.dirname(os.path.dirname(os.path.abspath(__file__)))
    filepath = os.path.join(root_dir, 'artifacts', 'Regions', 'forecast.italy.M5.xml')
    csep_template = os.path.expanduser(filepath)
    points, dh = parse_csep_template(csep_template)
    if use_midpoint:
        origins = numpy.array(points) - dh / 2
    else:
        origins = numpy.array(points)


    if dh_scale > 1:
        origins = increase_grid_resolution(origins, dh, dh_scale)
        dh = dh / dh_scale

    # turn points into polygons and make region object
    bboxes = compute_vertices(origins, dh)
    italy_region = CartesianGrid2D([Polygon(bbox) for bbox in bboxes], dh, name=name)

    if magnitudes is not None:
        italy_region.magnitudes = magnitudes

    return italy_region

def italy_csep_collection_region(dh_scale=1, magnitudes=None, name="csep-italy-collection", use_midpoint=True):
    """ Return collection region for Italy CSEP collection region

        Args:
            dh_scale (int): factor of two multiple to change the grid size
            mangitudes (array-like): array representing the lower bin edges of the magnitude bins
            name (str): human readable identifer
            use_midpoint (bool): if true, treat values in file as midpoints. default = true.

        Returns:
            :class:`csep.core.spatial.CartesianGrid2D`

        Raises:
            ValueError: dh_scale must be a factor of two
    """
    if dh_scale % 2 != 0 and dh_scale != 1:
        raise ValueError("dh_scale must be a factor of two or dh_scale must equal unity.")

    # we can hard-code the dh because we hard-code the filename
    dh = 0.1
    root_dir = os.path.dirname(os.path.dirname(os.path.abspath(__file__)))
    filepath = os.path.join(root_dir, 'artifacts', 'Regions', 'italy.collection.nodes.dat')
    points = numpy.loadtxt(filepath)
    if use_midpoint:
        origins = numpy.array(points) - dh / 2
    else:
        origins = numpy.array(points)


    if dh_scale > 1:
        origins = increase_grid_resolution(origins, dh, dh_scale)
        dh = dh / dh_scale

    # turn points into polygons and make region object
    bboxes = compute_vertices(origins, dh)
    relm_region = CartesianGrid2D([Polygon(bbox) for bbox in bboxes], dh, name=name)

    if magnitudes is not None:
        relm_region.magnitudes = magnitudes

    return relm_region

def global_region(dh=0.1, name="global", magnitudes=None):
    """ Creates a global region used for evaluating gridded forecasts on the global scale.

    The gridded region corresponds to the

    Args:
        dh:

    Returns:
        csep.utils.CartesianGrid2D:
    """
    # generate latitudes

    lons = cleaner_range(-180.0, 179.9, dh)
    lats = cleaner_range(-90, 89.9, dh)
    coords = itertools.product(lons,lats)
    region = CartesianGrid2D([Polygon(bbox) for bbox in compute_vertices(coords, dh)], dh, name=name)
    if magnitudes is not None:
        region.magnitudes = magnitudes
    return region

def magnitude_bins(start_magnitude, end_magnitude, dmw):
    """ Returns array holding magnitude bin edges.

    The output from this function is monotonically increasing and equally spaced bin edges that can represent magnitude
    bins.

     Args:
        start_magnitude (float)
        end_magnitude (float)
        dmw (float): magnitude spacing

    Returns:
        bin_edges (numpy.ndarray)
    """
    # convert to integers to prevent accumulating floating point errors
    const = 10000
    start = numpy.floor(const * start_magnitude)
    end = numpy.floor(const * end_magnitude)
    d = const * dmw
    return numpy.arange(start, end + d / 2, d) / const

def create_space_magnitude_region(region, magnitudes):
    """Simple wrapper to create space-magnitude region """
    if not (isinstance(region, CartesianGrid2D) or isinstance(region, QuadtreeGrid2D))  :
        raise TypeError("region must be CartesianGrid2D")
    # bind to region class
    if magnitudes is None:
        raise ValueError("magnitudes should not be None if creating space-magnitude region.")
    region.magnitudes = magnitudes
    region.num_mag_bins = len(region.magnitudes)
    return region

def parse_csep_template(xml_filename):
    """
    Reads CSEP XML template file and returns the lat/lon values
    for the forecast.

    Returns:
        list of tuples where tuple is (lon, lat)
    """
    tree = ET.parse(xml_filename)
    root = tree.getroot()
    points = []
    for cell in root.iter('{http://www.scec.org/xml-ns/csep/forecast/0.1}cell'):
        points.append((float(cell.attrib['lon']), float(cell.attrib['lat'])))

    # get cell spacing
    data = root.find('{http://www.scec.org/xml-ns/csep/forecast/0.1}forecastData')
    dh_elem = data.find('{http://www.scec.org/xml-ns/csep/forecast/0.1}defaultCellDimension')
    dh_lat = float(dh_elem.attrib['latRange'])
    dh_lon = float(dh_elem.attrib['lonRange'])

    if not numpy.isclose(dh_lat, dh_lon):
        raise ValueError("dh_lat must equal dh_lon. grid needs to be regular.")

    return points, dh_lat

def increase_grid_resolution(points, dh, factor):
    """
    Takes a set of origin points and returns a new set with higher grid resolution. assumes the origin point is in the
    lower left corner. the new dh is dh / factor. This implementation requires that the decimation factor be a multiple of 2.

    Args:
        points: list of (lon,lat) tuples
        dh: old grid spacing
        factor: amount to reduce

    Returns:
        points: list of (lon,lat) tuples with spacing dh / scale

    """
    # short-circuit recursion
    if factor == 1:
        return points

    # handle edge cases
    assert factor % 2 == 0
    assert factor >= 1

    # first start out
    new_points = set()
    new_dh = dh / 2
    for point in points:
        bbox = compute_vertex(point, new_dh)
        for pnt in bbox:
            new_points.add(pnt)
    # call function again with new_points, new_dh, new_factor
    new_factor = factor / 2
    return increase_grid_resolution(list(new_points), new_dh, new_factor)

def masked_region(region, polygon):
    """
    Build a new region based off the coordinates in the polygon.

    Args:
        region: CartesianGrid2D object
        polygon: Polygon object

    Returns:
        new_region: CartesianGrid2D object
    """
    # contains is true if spatial cell in region is inside the polygon
    contains = polygon.contains(region.midpoints())
    # compress only returns elements that are true, effectively removing elements outside of the polygons
    new_polygons = list(compress(region.polygons, contains))
    # create new region with the spatial cells inside the polygon
    return CartesianGrid2D(new_polygons, region.dh)

def generate_aftershock_region(mainshock_mw, mainshock_lon, mainshock_lat, num_radii=3, region=california_relm_region, **kwargs):
    """ Creates a spatial region around a given epicenter

    The method uses the Wells and Coppersmith scaling relationship to determine the average fault length and creates a
    circular region centered at (mainshock_lon, mainshock_lat) with radius = num_radii.

    Args:
        mainshock_mw (float): magnitude of mainshock
        mainshock_lon (float): epicentral longitude
        mainshock_lat (float): epicentral latitude
        num_radii (float/int): number of radii of circular region
        region (callable): returns :class:`csep.utils.spatial.CartesianGrid2D`
        **kwargs (dict): passed to region callable

    Returns:
        :class:`csep.utils.spatial.CartesianGrid2D`

    """
    rupture_length = WellsAndCoppersmith.mag_length_strike_slip(mainshock_mw) * 1000
    aftershock_polygon = Polygon.from_great_circle_radius((mainshock_lon, mainshock_lat),
                                                          num_radii * rupture_length, num_points=100)
    aftershock_region = masked_region(region(**kwargs), aftershock_polygon)
    return aftershock_region

def grid_spacing(vertices):
    """
    Figures out the length and

    Args:
        vertices: Vertices describe a single node in grid.

    Returns:
        dh: grid spacing

    Raises:
        ValueError

    """
    # get first two vertices
    a = vertices[0]
    b = vertices[1]
    # compute both differences, because unless point is the same one is bound to be the dh
    d1 = numpy.abs(b[0] - a[0])
    d2 = numpy.abs(b[1] - a[1])
    if not numpy.allclose(d1, d2):
        raise ValueError("grid spacing must be regular for cartesian grid.")
    dh = numpy.max([d1, d2])
    # this would happen if the same point is repeated twice
    if dh == 0:
        raise ValueError("Problem computing grid spacing cannot be zero.")
    return dh

def compute_vertex(origin_point, dh, tol=numpy.finfo(float).eps):
    """
    Computes the bounding box of a rectangular polygon given its origin points and spacing dh.

    Args:
        origin_points: list of tuples, where tuple is (x, y)
        dh: spacing
        tol: used to eliminate overlapping polygons in the case of a rectangular mesh, defaults to
             the machine tolerance.

    Returns:
        list of polygon edges

    """
    bbox = ((origin_point[0], origin_point[1]),
            (origin_point[0], origin_point[1] + dh - tol),
            (origin_point[0] + dh - tol, origin_point[1] + dh - tol),
            (origin_point[0] + dh - tol, origin_point[1]))
    return bbox

def compute_vertices(origin_points, dh, tol=numpy.finfo(float).eps):
    """
    Wrapper function to compute vertices for multiple points. Default tolerance is set to machine precision
    of floating point number.

    Args:
        origin_points: 2d ndarray

    Notes:
        (x,y) should be accessible like:
        #>>> x_coords = origin_points[:,0]
        #>>> y_coords = origin_points[:,1]

    """
    return list(map(lambda x: compute_vertex(x, dh, tol=tol), origin_points))

def _bin_catalog_spatio_magnitude_counts(lons, lats, mags, n_poly, mask, idx_map, binx, biny, mag_bins, tol=0.00001):
    """
    Returns a list of event counts as ndarray with shape (n_poly, n_cat) where each value
    represents the event counts within the polygon.

    Using [:, :, 1] index of the mask, we store the mapping between the index of n_poly and
    that polygon in the mask. Additionally, the polygons are ordered such that the index of n_poly
    in the result corresponds to the index of the polygons.

    Eventually, we can make a structure that could contain both of these, but the trade-offs will need
    to be compared against performance.
    """

    # index in cartesian grid for events in data. note, this has a different index than the
    # vector of polygons. this mapping is stored in [:,:,1] index of mask
    # index in 2d grid
    idx = bin1d_vec(lons, binx)
    idy = bin1d_vec(lats, biny)
    mag_idxs = bin1d_vec(mags, mag_bins, tol=tol, right_continuous=True)
    # start with zero event counts in each bin
    event_counts = numpy.zeros((n_poly, len(mag_bins)))
    # does not seem that we can vectorize this part
    skipped = []
    for i in range(idx.shape[0]):
        if not mask[idy[i], idx[i]] and idy[i] != -1 and idx[i] != -1 and mag_idxs[i] != -1:
            # getting spatial bin from mask
            hash_idx = int(idx_map[idy[i], idx[i]])
            mag_idx = mag_idxs[i]
            # update event counts in that polygon
            event_counts[(hash_idx, mag_idx)] += 1
        else:
            skipped.append((lons[i], lats[i], mags[i]))

    return event_counts, skipped

def _bin_catalog_spatial_counts(lons, lats, n_poly, mask, idx_map, binx, biny):
    """
    Returns a list of event counts as ndarray with shape (n_poly) where each value
    represents the event counts within the polygon.

    Using [:, :, 1] index of the mask, we store the mapping between the index of n_poly and
    that polygon in the mask. Additionally, the polygons are ordered such that the index of n_poly
    in the result corresponds to the index of the polygons.

    We can make a structure that could contain both of these, but the trade-offs will need
    to be compared against performance.
    """
    ai, bi = binx, biny
    # will return negative
    idx = bin1d_vec(lons, ai)
    idy = bin1d_vec(lats, bi)
    # bin1d returns -1 if outside the region
    # todo: think about how to change this behavior for less confusions, bc -1 is an actual value that can be chosen
    bad = (idx == -1) | (idy == -1) | (mask[idy,idx] == 1)
    # this can be memory optimized by keeping short list and storing index, only for case where n/2 events
    event_counts = numpy.zeros(n_poly)
    # selecting the indexes into polygons correspoding to lons and lats within the grid
    hash_idx = idx_map[idy[~bad],idx[~bad]].astype(int)
    # aggregate in counts
    numpy.add.at(event_counts, hash_idx, 1)
    return event_counts

def _bin_catalog_probability(lons, lats, n_poly, mask, idx_map, binx, biny):
    """
    Returns a list of event counts as ndarray with shape (n_poly) where each value
    represents the event counts within the polygon.

    Using [:, :, 1] index of the mask, we store the mapping between the index of n_poly and
    that polygon in the mask. Additionally, the polygons are ordered such that the index of n_poly
    in the result corresponds to the index of the polygons.

    We can make a structure that could contain both of these, but the trade-offs will need
    to be compared against performance.
    """
    ai, bi = binx, biny
    # returns -1 if outside of the bbox
    idx = bin1d_vec(lons, ai)
    idy = bin1d_vec(lats, bi)
    bad = (idx == -1) | (idy == -1) | (mask[idy, idx] == 1)
    event_counts = numpy.zeros(n_poly)
    # [:,:,1] is a mapping from the polygon array to cartesian grid
    hash_idx = idx_map[idy[~bad],idx[~bad]].astype(int)
    # dont accumulate just set to one for probability
    event_counts[hash_idx] = 1
    return event_counts


class CartesianGrid2D:
    """Represents a 2D cartesian gridded region.

    The class provides functions to query onto an index 2D Cartesian grid and maintains a mapping between space coordinates defined
    by polygons and the index into the polygon array.

    Custom regions can be easily created by using the from_polygon classmethod. This function will accept an arbitrary closed
    polygon and return a CartesianGrid class with only points inside the polygon to be valid.
    """
    def __init__(self, polygons, dh, name='cartesian2d', mask=None):
        self.polygons = polygons
        self.poly_mask = mask
        self.dh = dh
        self.name = name
        a, xs, ys = self._build_bitmask_vec()
        # in mask, True = bad value and False = good value
        self.bbox_mask = a[:,:,0]
        # contains the mapping from polygon_index to the mask
        self.idx_map = a[:,:,1]
        # index values of polygons array into the 2d cartesian grid, based on the midpoint.
        self.xs = xs
        self.ys = ys

    def __eq__(self, other):
        return self.to_dict() == other.to_dict()

    @property
    def num_nodes(self):
        """ Number of polygons in region """
        return len(self.polygons)

    def get_index_of(self, lons, lats):
        """ Returns the index of lons, lats in self.polygons

        Args:
            lons: ndarray-like
            lats: ndarray-like

        Returns:
            idx: ndarray-like
        """
        idx = bin1d_vec(numpy.array(lons), self.xs)
        idy = bin1d_vec(numpy.array(lats), self.ys)
        if numpy.any(idx == -1) or numpy.any(idy == -1):
            raise ValueError("at least one lon and lat pair contain values that are outside of the valid region.")
        if numpy.any(self.bbox_mask[idy, idx] == 1):
            raise ValueError("at least one lon and lat pair contain values that are outside of the valid region.")
        return self.idx_map[idy,idx].astype(numpy.int)

    def get_location_of(self, indices):
        """
        Returns the polygon associated with the index idx.

        Args:
            idx: index of polygon in region

        Returns:
            Polygon

        """
        indices = list(indices)
        polys = [self.polygons[idx] for idx in indices]
        return polys

    def get_masked(self, lons, lats):
        """Returns bool array lons and lats are not included in the spatial region.

        .. note:: The ordering of lons and lats should correspond to the ordering of the lons and lats in the data.

        Args:
            lons: array-like
            lats: array-like

        Returns:
            idx: array-like
        """

        idx = bin1d_vec(lons, self.xs)
        idy = bin1d_vec(lats, self.ys)
        # handles the case where values are outside of the region
        bad_idx = numpy.where((idx == -1) | (idy == -1))
        mask = self.bbox_mask[idy, idx].astype(bool)
        # manually set values outside region
        mask[bad_idx] = True
        return mask

    def get_cartesian(self, data):
        """Returns 2d ndrray representation of the data set, corresponding to the bounding box.

        Args:
            data:
        """
        assert len(data) == len(self.polygons)
        results = numpy.zeros(self.bbox_mask.shape[:2])
        ny = len(self.ys)
        nx = len(self.xs)
        for i in range(ny):
            for j in range(nx):
                if self.bbox_mask[i, j] == 0:
                    idx = int(self.idx_map[i, j])
                    results[i, j] = data[idx]
                else:
                    results[i, j] = numpy.nan
        return results

    def get_bbox(self):
        """ Returns rectangular bounding box around region. """
        return (self.xs.min(), self.xs.max(), self.ys.min(), self.ys.max())

    def midpoints(self):
        """ Returns midpoints of rectangular polygons in region """
        return numpy.array([poly.centroid() for poly in self.polygons])

    def origins(self):
        """ Returns origins of rectangular polygons in region """
        return numpy.array([poly.origin for poly in self.polygons])

    def to_dict(self):
        adict = {
            'name': str(self.name),
            'dh': float(self.dh),
            'polygons': [{'lat': float(poly.origin[1]), 'lon': float(poly.origin[0])} for poly in self.polygons],
            'class_id': self.__class__.__name__
        }
        return adict

    @classmethod
    def from_dict(cls, adict):
        """ Creates a region object from a dictionary """
        origins = adict.get('polygons', None)
        dh = adict.get('dh', None)
        magnitudes = adict.get('magnitudes', None)
        name = adict.get('name', 'CartesianGrid2D')

        if origins is None:
            raise AttributeError("cannot create region object without origins")
        if dh is None:
            raise AttributeError("cannot create region without dh")
        if origins is not None:
            try:
                origins = numpy.array([[adict['lon'], adict['lat']] for adict in origins])
            except:
                raise TypeError('origins must be numpy array like.')
        if magnitudes is not None:
            try:
                magnitudes = numpy.array(magnitudes)
            except:
                raise TypeError('magnitudes must be numpy array like.')

        out = cls.from_origins(origins, dh=dh, magnitudes=magnitudes, name=name)
        return out

    @classmethod
    def from_origins(cls, origins, dh=None, magnitudes=None, name=None):
        """Creates instance of class from 2d numpy.array of lon/lat origins.

        Note: Grid spacing should be constant in the entire region. This condition is not explicitly checked for for performance
        reasons.

        Args:
            origins (numpy.ndarray like): [:,0] = lons and [:,1] = lats
            magnitudes (numpy.array like): optional, if provided will bind magnitude information to the class.

        Returns:
            cls
        """
        # ensure we can access the lons and lats
        try:
            lons = origins[:,0]
            lats = origins[:,1]
        except (TypeError):
            raise TypeError("origins must be of type numpy.array or be numpy array like.")

        # dh must be regular, no explicit checking.
        if dh is None:
            dh2 = numpy.abs(lons[1]-lons[0])
            dh1 = numpy.abs(lats[1]-lats[0])
            dh = numpy.max([dh1, dh2])

        region = CartesianGrid2D([Polygon(bbox) for bbox in compute_vertices(origins, dh)], dh, name=name)
        if magnitudes is not None:
            region.magnitudes = magnitudes
        return region

    def _build_bitmask_vec(self):
        """
        same as build mask but using vectorized calls to bin1d
        """
        # build bounding box of set of polygons based on origins
        nd_origins = numpy.array([poly.origin for poly in self.polygons])
        bbox = [(numpy.min(nd_origins[:, 0]), numpy.min(nd_origins[:, 1])),
                (numpy.max(nd_origins[:, 0]), numpy.max(nd_origins[:, 1]))]

        # get midpoints for hashing
        midpoints = numpy.array([poly.centroid() for poly in self.polygons])

        # set up grid over bounding box
        xs = cleaner_range(bbox[0][0], bbox[1][0], self.dh)
        ys = cleaner_range(bbox[0][1], bbox[1][1], self.dh)

        # set up mask array, 1 is index 0 is mask
        a = numpy.ones([len(ys), len(xs), 2])

        # set all indices to nan
        a[:, :, 1] = numpy.nan

        # bin1d returns the index of polygon within the cartesian grid
        idx = bin1d_vec(midpoints[:, 0], xs)
        idy = bin1d_vec(midpoints[:, 1], ys)

        for i in range(len(self.polygons)):
            a[idy[i], idx[i], 1] = int(i)
            # build mask in dim=0; here masked values are 1. see note below.
            if idx[i] >= 0 and idy[i] >= 0:
                if self.poly_mask is not None:
                    # note: csep1 gridded forecast file format convention states that a "1" indicates a valid cell, which is the opposite
                    # of the masking criterion
                    if self.poly_mask[i] == 1:
                        a[idy[i], idx[i], 0] = 0
                else:
                    a[idy[i], idx[i], 0] = 0

        return a, xs, ys

    def tight_bbox(self):
        # creates tight bounding box around the region, probably a faster way to do this.
        ny, nx = self.idx_map.shape
        asc = []
        desc = []
        for j in range(ny):
            row = self.idx_map[j, :]
            argmin = first_nonnan(row)
            argmax = last_nonnan(row)
            # points are stored clockwise
            poly_min = self.polygons[int(row[argmin])].points
            asc.insert(0, poly_min[0])
            asc.insert(0, poly_min[1])
            poly_max = self.polygons[int(row[argmax])].points
            lat_0 = poly_max[2][1]
            lat_1 = poly_max[3][1]
            # last two points are 'right hand side of polygon'
            if lat_0 < lat_1:
                desc.append(poly_max[2])
                desc.append(poly_max[3])
            else:
                desc.append(poly_max[3])
                desc.append(poly_max[2])
        # close the loop
        poly = np.array(asc + desc)
        sorted_idx = np.sort(np.unique(poly, return_index=True, axis=0)[1], kind='stable')
        unique_poly = poly[sorted_idx]
        unique_poly = np.append(unique_poly, [unique_poly[0, :]], axis=0)
        return unique_poly

    def get_cell_area(self):
        """ Compute the area of each polygon in sq. kilometers.

            Returns:
                out (numpy.array): numpy array containing cell area in km^2
        """
        area = numpy.zeros(self.num_nodes)
        for idx, origin in enumerate(self.origins()):
            top_right = origin + self.dh
            area[idx] = geographical_area_from_bounds(origin[0], origin[1], top_right[0], top_right[1])
        return area


def geographical_area_from_bounds(lon1, lat1, lon2, lat2):
    """
    Computes area of spatial cell identified by origin coordinate and top right cooridnate.
    The functions computes area only for square/rectangle bounding box by based on spherical earth assumption.
    Args:
        lon1,lat1 : Origin coordinates
        lon2,lat2: Top right coordinates
    Returns:
        Area of cell in Km2
    """
    earth_radius_km = 6371.
    R2 = earth_radius_km ** 2
    rad_per_deg = numpy.pi / 180.0e0

    strip_area_steradian = 2 * numpy.pi * (1.0e0 - numpy.cos((90.0e0 - lat1) * rad_per_deg)) \
                           - 2 * numpy.pi * (1.0e0 - numpy.cos((90.0e0 - lat2) * rad_per_deg))
    area_km2 = strip_area_steradian * R2 / (360.0 / (lon2 - lon1))
    return area_km2

#--- Quadtree relevant functions and QuadtreeGrid2D class
def quadtree_grid_bounds(quadk):
    """
    Computes the bottom-left and top-right coordinates corresponding to every quadkey

    Args:
        qk : Array of Strings
        Quadkeys.

    Returns:
        grid_coords : Array of floats
                    [lon1,lat1,lon2,lat2]

    """

    origin_lat = []
    origin_lon = []
    top_right_lon = []
    top_right_lat = []

    for i in range(len(quadk)):
        origin_lon.append(mercantile.bounds(mercantile.quadkey_to_tile(quadk[i])).west)
        origin_lat.append(mercantile.bounds(mercantile.quadkey_to_tile(quadk[i])).south)

        top_right_lon.append(mercantile.bounds(mercantile.quadkey_to_tile(quadk[i])).east)
        top_right_lat.append(mercantile.bounds(mercantile.quadkey_to_tile(quadk[i])).north)

    grid_origin = numpy.column_stack((numpy.array(origin_lon), numpy.array(origin_lat)))
    grid_top_right = numpy.column_stack((numpy.array(top_right_lon), numpy.array(top_right_lat)))
    grid_bounds = numpy.column_stack((grid_origin, grid_top_right))

    return grid_bounds

def compute_vertex_bounds(bound_point, tol=numpy.finfo(float).eps):
    """
    Wrapper function to compute vertices using bounding points for multiple points. Default tolerance is set to machine precision
    of floating point number.

    Args:
        bounding points: nx4 ndarray
                        [lon_origin, lat_origin, lon_top_right, lat_origin]
    Notes:
        (x,y) should be accessible like:
        #>>> origin coords = origin_points[:,0:1]
        #>>> Top right coords = origin_points[:,2:3]
    """
    bbox = ((bound_point[0], bound_point[1]),
            (bound_point[0], bound_point[3] - tol),
            (bound_point[2] - tol, bound_point[3] - tol),
            (bound_point[2] - tol, bound_point[1]))
    return bbox

def compute_vertices_bounds(bounds, tol=numpy.finfo(float).eps):
    """
    Wrapper function to compute vertices using bounding points for multiple points. Default tolerance is set to machine precision
    of floating point number.

    Args:
        bounding points: nx4 ndarray
                        [lon_origin, lat_origin, lon_top_right, lat_origin]
    Notes:
        (x,y) should be accessible like:
        #>>> origin coords = origin_points[:,0:1]
        #>>> Top right coords = origin_points[:,2:3]
    """
    return list(map(lambda x: compute_vertex_bounds(x, tol=tol), bounds))


def _create_tile(quadk, threshold, zoom, lon, lat, qk, num):
    """
    **Alert: This Function uses GLOBAL variable (qk) and (num).

        Provides multi-resolution quadtree spatial grid based on seismic density. It takes in a starting quadtree Tile (Quadkey),
        then keeps on increasing the zoom-level of every Tile (or dividing cell) recursively, unless every cell meets the cell dividion criteria.

        The primary criterion of dividing a parent cell into 4 child cells is a threshold on seismic denisity.
        The cells are divided unless evevry cell cas number of earthquakes less than "threshold".
        The cell division of any also stops if it reaches maximum zoom-level (zoom)

        Args:
            quadk : String
                    0, 1, 2, 3 or any desired starting level of Quad key.
            threshold : int
                    Max number of earthquakes/cell allowed
            zoom: int
                    Maximum zoom level allowed for a quadkey
            lon : float
                    longitudes of earthquakes in catalog
            lat : float
                    latitude of earthquakes in catalog

        Returns:
    """
    boundary = mercantile.bounds(mercantile.quadkey_to_tile(quadk))
    eqs = numpy.logical_and(numpy.logical_and(lon >= boundary.west, lat >= boundary.south),
                            numpy.logical_and(lon < boundary.east, lat < boundary.north))
    num_eqs = numpy.size(lat[eqs])
    #    global qk
    #    global num

    # Setting the Min Threshold of Area 1 sq. km. Instead of Depth

    if num_eqs > threshold and len(quadk) < zoom:  # #qk_area_km(quadk)>4:
        # print('inside If, Current Quad key ', quadk)
        # print('Length of Quadkey ', len(quadk))
        # # print('Num of Eqs ', num_eqs)

        _create_tile(quadk + '0', threshold, zoom, lon, lat, qk, num)

        _create_tile(quadk + '1', threshold, zoom, lon, lat, qk, num)

        _create_tile(quadk + '2', threshold, zoom, lon, lat, qk, num)

        _create_tile(quadk + '3', threshold, zoom, lon, lat, qk, num)

    else:
        # print('inside ELSE, Current Quad key ', quadk)
        # print('Num of Eqs ', num_eqs)
        #           qk = numpy.append(qk, quadk)
        qk.append(quadk)
        #            num = numpy.append(num, num_eqs)
        num.append(num_eqs)

def _create_tile_fix_len(quadk, zoom, qk):
    """
    ***Alert: This Function uses GLOBAL variable (qk).

        Provides single-resolution quadtree grid. It takes in a starting quadkey (or Quadrant of Globe),
        then keeps on keeps on dividing it into 4 children unless the maximum zoom-level is achieved
        Parameters
        ----------
        quadk : String
            0, 1, 2, 3 or any desired starting level of Quad key.
            zoom : TYPE
            Length of Quad Key OR Depth of grid.


            Returns
            -------
            None.
        """

    if len(quadk) < zoom:
        #        print('inside If, Current Quad key ', quadk)
        #        print('Len of QK: ', len(quadk))

        _create_tile_fix_len(quadk + '0', zoom, qk)

        _create_tile_fix_len(quadk + '1', zoom, qk)

        _create_tile_fix_len(quadk + '2', zoom, qk)

        _create_tile_fix_len(quadk + '3', zoom, qk)

    else:
        # print('inside ELSE, Current Quad key ', quadk)
        # print('Num of Eqs ', num_eqs)
        #        qk = numpy.append(qk, quadk)
        qk.append(quadk)


class QuadtreeGrid2D:
    """
    Respresents a 2D quadtree gridded region. The class provides functionality to generate multi-resolution or single-resolution quadtree grid.
    It also enables users to load already available quadtree grird. It also provides functions to query onto an index 2D grid ad maintains mapping
    between space coordinates and defined polygons and the index into the polygon array.

    Note: It is replica of CartesianGrid2D class but with quadtree approach, with implementation of all the relevant functions required to CSEP1 tests

    """

    def __init__(self, polygons, quadkeys, bounds, name='QuadtreeGrid2d', mask=None):
        """
        Args:
            polygons: Represents the object of class "polygons" defined through a collection of vertices.
                        This polygon is 2d and vertices are obtained as corner points of quadtree tile.
            quadkeys: Unique identifier of each quadtree tile. Quadkeys of every tile defines a grid cell.
                        This is the first thing computed while acquiring quadtree grid. Rest can be computed from this.
            bounds: number of cells x [lon1, lat1, lon2, lat2], corresponding to origin coordinates and top right coordinates fo each grid cell
            name: Name of grid
            mask: Masked cells. NotImplemented yet. Always keep it none
        """
        self.polygons = polygons
        self.quadkeys = quadkeys
        self.bounds = bounds
        self.cell_area = []
        self.poly_mask = mask
        self.name = name
        # a, xs, ys = self._get_idx_map_xs_ys()
        # self.xs = xs
        # self.ys = ys
        # self.idx_map = a
        self.dh = 0.5 #Temporary use, until 'dh' is removed from plot_spatial_datasets() of forecast.plot.

    @property
    def num_nodes(self):
        """ Number of polygons in region """
        return len(self.polygons)

    def get_cell_area(self):
        """
        Calls function geographical_area_from_bounds and computes area of each grid cell. It also modified class variable "self.cell_area"
        It iterates over all the cells of grid and passes bounding coordinates of every cell to function  geographical_area_from_bounds
        """
        cell_area = numpy.array([geographical_area_from_bounds(bb[0],bb[1],bb[2],bb[3]) for bb in self.bounds])
        self.cell_area = cell_area
        return self.cell_area

    def get_index_of(self, lons, lats): 
        """ Returns the index of lons, lats in self.polygons
        Args:
            lons: ndarray-like
            lats: ndarray-like
        Returns:
            idx: ndarray-like
        """
        if isinstance(lons, (list, numpy.ndarray)):  # --If its array or many coords
            idx = []
            for i in range(len(lons)):
                idx = numpy.append(idx, self._find_location(lons[i], lats[i]))
            idx = idx.astype(int)
        if isinstance(lons, (int, float)):  # --It its just one Lon/Lon
            idx = self._find_location(lons, lats)

        return idx

    def _find_location(self, lon, lat):
        """
        Takes in single Lon and Lat and finds its Polygon Index.
        -----Improve this function for End Case scenerios: i.e. Lat = 90 and Lon = -180---

        Returns:
            index number of polyons
        """
        loc = numpy.logical_and(numpy.logical_and(lon >= self.bounds[:, 0], lat >= self.bounds[:, 1]),
                                    numpy.logical_and(lon < self.bounds[:, 2], lat < self.bounds[:, 3]))
        if len(numpy.where(loc == True)[0]) > 0:
            return numpy.where(loc == True)[0][0]  #When find a location. Just a matter for required output
        else:
            return numpy.where(loc == True)[0]  #When find No location. Just a matter for required output

    def get_location_of(self, indices):
        """
        Returns the polygon associated with the index idx.
        Args:
            idx: index of polygon in region
        Returns:
            Polygon
        """
        indices = list(indices)
        polys = [self.polygons[idx] for idx in indices]
        return polys

    def _get_spatial_counts(self, catalog, mag_bins=None):
        """
        Gets the number of earthquakes in each cell for available catalog.
        Uses QuadtreeGrid2D.get_index_of function to map every earthquake location to its corresponding cell

        Args:
            catalog: CSEP Catalog
            mag_bins: Magnitude discritization used in earthquake forecast mdoel
                      Note: mag_bins are only required to filter catalog for minimum magnitude

        Return:
            spatial counts: Number of earthquakes in each cell

        """
        if not isinstance(catalog, CSEPCatalog):
            raise TypeError("region must be CSEPCatalog")
        if mag_bins is None or mag_bins == []:
            mag_bins = catalog.magnitudes

        if min(catalog.get_magnitudes()) < min(mag_bins):
            print("-----Warning-----")
            print("Catalog contains magnitudes below the min magnitude range")
            print("Filtering catalog with Magnitude: ", min(mag_bins))
            catalog.filter('magnitude >= ' + str(min(mag_bins)))

        if min(catalog.get_latitudes()) < self.get_bbox()[2] or max(catalog.get_latitudes()) > self.get_bbox()[3]:
            print("----Warning---")
            print("Catalog exceeds grid bounds, so catalog filtering")
            catalog.filter('latitude < ' + str(self.get_bbox()[3]))
            catalog.filter('latitude > ' + str(self.get_bbox()[2]))

        lon = catalog.get_longitudes()
        lat = catalog.get_latitudes()

        out = numpy.zeros(len(self.quadkeys))
        idx = self.get_index_of(lon, lat)
        numpy.add.at(out, idx, 1)

        return out

    def _get_spatial_magnitude_counts(self, catalog, mag_bins=None):
        """
        Gets the number of earthquakes in for each spatio-magnitude bin for available catalog
        Uses QuadtreeGrid2D.get_index_of function to map every earthquake location to its corresponding cell
        Uses bin1d_vec function to map earthquake magnitude to its respecrtive bin.

        Args:
            catalog: CSEPCatalog
            mag_bins: Magnitude discritization used in earthquake forecast model

        Return:
            Spatial-magnitude counts

        """
        if not isinstance(catalog, CSEPCatalog):
            raise TypeError("region must be CSEPCatalog")
        if mag_bins is None or mag_bins == []:
            mag_bins = catalog.magnitudes

        if min(catalog.get_magnitudes()) < min(mag_bins):
            print("-----Warning-----")
            print("Catalog contains magnitudes below the min magnitude range")
            print("Filtering catalog with Magnitude: ", min(mag_bins))
            catalog.filter('magnitude >= ' + str(min(mag_bins)))

        if min(catalog.get_latitudes()) < self.get_bbox()[2] or max(catalog.get_latitudes()) > self.get_bbox()[3]:
            print("----Warning---")
            print("Catalog exceeds grid bounds, so catalog filtering")
            catalog.filter('latitude < ' + str(self.get_bbox()[3]))
            catalog.filter('latitude > ' + str(self.get_bbox()[2]))

        lon = catalog.get_longitudes()
        lat = catalog.get_latitudes()
        mag = catalog.get_magnitudes()
        out = numpy.zeros([len(self.quadkeys), len(mag_bins)])

        idx_loc = self.get_index_of(lon, lat)
        idx_mag = bin1d_vec(mag, mag_bins, tol=0.00001, right_continuous=True)

        numpy.add.at(out, (idx_loc, idx_mag), 1)

        return out

    def get_bbox(self):
        """ Returns rectangular bounding box around region. """
        #        return (self.xs.min(), self.xs.max(), self.ys.min(), self.ys.max())
        return (min(self.bounds[:, 0]), max(self.bounds[:, 2]), min(self.bounds[:, 1]), max(self.bounds[:, 3]))



    def midpoints(self):
        """ Returns midpoints of rectangular polygons in region """
        return numpy.array([poly.centroid() for poly in self.polygons])

    def origins(self):
        """ Returns origins of rectangular polygons in region """
        return numpy.array([poly.origin for poly in self.polygons])

    def to_dict(self):
        adict = {
            'name': str(self.name),
            'polygons': [{'lat': float(poly.origin[1]), 'lon': float(poly.origin[0])} for poly in self.polygons]
        }
        return adict
    def save_quadtree(self, filename):
        """Saves the quadtree grid (quadkeys) in a text file"""
        filename = filename +'.txt'
        numpy.savetxt(filename, self.quadkeys, delimiter=',', fmt='%s')


    @classmethod
    def from_catalog(cls, catalog, threshold, zoom=11, magnitudes=None, name=None):
        """
        Creates instance of class from 2d numpy.array of lon/lat of Catalog.
        Provides multi-resolution quadtree spatial grid based on seismic density. It starts from whole globe as 4 cells (Quadkeys:'0','1','2','3'),
        then keeps on increasing the zoom-level of every Tile recursively, unless every cell meets the division criteria.

        The primary criterion of dividing a parent cell into 4 child cells is a threshold on seismic density.
        The cells are divided unless every cell has number of earthquakes less than "threshold".
        The division of a cell also stops if it reaches maximum zoom-level (zoom)

        Args:
            catalog (CSEPCatalog):
            threshold: Max earthquakes allowed per cells
            zoom: Max zoom allowed for a cell
            magnitudes: magnitude discretization

        Returns:
            instance of QuadtreeGrid2D
        """
        # ensure we can access the lons and lats
        if not isinstance(catalog, CSEPCatalog):
            raise TypeError("region must be CSEPCatalog")
        lon = catalog.get_longitudes()
        lat = catalog.get_latitudes()

        qk = []  # numpy.array([])
        num = []  # numpy.array([])

        _create_tile('0', threshold, zoom, lon, lat, qk, num)
        _create_tile('1', threshold, zoom, lon, lat, qk, num)
        _create_tile('2', threshold, zoom, lon, lat, qk, num)
        _create_tile('3', threshold, zoom, lon, lat, qk, num)
        qk = numpy.array(qk)
        num = numpy.array(num)

        bounds = quadtree_grid_bounds(qk)

        region = QuadtreeGrid2D([Polygon(bbox) for bbox in compute_vertices_bounds(bounds)], qk, bounds,
                                name=name)
        if magnitudes is not None:
            region.magnitudes = magnitudes
        return region

    @classmethod
    def from_single_resolution(cls, zoom, magnitudes=None, name=None):
        """
        Creates instance of class at single-resolution using provided zoom-level.
        Provides single-resolution quadtree grid. It starts from whole globe as 4 cells (Quadkeys:'0','1','2','3'),
        then keeps on keeps on dividing every cell into 4 children unless the maximum zoom-level is achieved

        Args:
            zoom: Max zoom allowed for a cell
            magnitude: magnitude discretization

        Returns:
            instance of QuadtreeGrid2D
        """
        qk = []
        _create_tile_fix_len('0', zoom, qk)
        _create_tile_fix_len('1', zoom, qk)
        _create_tile_fix_len('2', zoom, qk)
        _create_tile_fix_len('3', zoom, qk)
        qk = numpy.array(qk)

        bounds = quadtree_grid_bounds(qk)

        region = QuadtreeGrid2D([Polygon(bbox) for bbox in compute_vertices_bounds(bounds)], qk, bounds,
                                name=name)
        if magnitudes is not None:
            region.magnitudes = magnitudes
        return region

    @classmethod
    def from_quadkeys(cls, quadk, magnitudes=None, name=None):
        """
        Creates instance of class from available quadtree grid.

        Args:
            quadk: List of quad keys strings corresponding to an already available quadtree grid
            magnitudes: magnitude discretization
        Returns:
            instance of QuadtreeGrid2D
        """
        bounds = quadtree_grid_bounds(numpy.array(quadk))

        region = QuadtreeGrid2D([Polygon(bbox) for bbox in compute_vertices_bounds(bounds)], quadk, bounds,
                                name=name)
        if magnitudes is not None:
            region.magnitudes = magnitudes
        return region

    #Experiments for forecast.plot() for Quadtree
    def _get_idx_map_xs_ys(self):
        print('inside _get_idx_map')
        nd_origins = numpy.array([poly.origin for poly in self.polygons])
        xs = numpy.unique(nd_origins[:, 0])
        ys = numpy.unique(nd_origins[:, 1])
        ny = len(ys)
        nx = len(xs)
        #Get the index map
        a = numpy.zeros([ny, nx])
        for i in range(nx):
            for j in range(ny):
                idx = self.get_index_of(xs[i], ys[j])
                a[j, i] = idx
        return a, xs, ys

    def get_cartesian(self, data):
        """Returns 2d ndrray representation of the data set, corresponding to the bounding box.
        Args:
            data:
        """
        print('Inside get_cartesian')
        a, xs, ys = self._get_idx_map_xs_ys()
        self.xs = xs
        self.ys = ys
        self.idx_map = a
        assert len(data) == len(self.polygons)
        ny = len(self.ys)
        nx = len(self.xs)
        results = numpy.zeros([ny, nx])
        for i in range(nx):
            for j in range(ny):
                #idx = self.get_index_of(self.xs[i], self.ys[j])
                idx = int(self.idx_map[j,i])
                results[j, i] = data[idx]
        return results

    def tight_bbox(self):
        # creates tight bounding box around the region, probably a faster way to do this.
        ny, nx = self.idx_map.shape
        asc = []
        desc = []
        for j in range(ny):
            row = self.idx_map[j, :]
            argmin = first_nonnan(row)
            argmax = last_nonnan(row)
            # points are stored clockwise
            poly_min = self.polygons[int(row[argmin])].points
            asc.insert(0, poly_min[0])
            asc.insert(0, poly_min[1])
            poly_max = self.polygons[int(row[argmax])].points
            lat_0 = poly_max[2][1]
            lat_1 = poly_max[3][1]
            # last two points are 'right hand side of polygon'
            if lat_0 < lat_1:
                desc.append(poly_max[2])
                desc.append(poly_max[3])
            else:
                desc.append(poly_max[3])
                desc.append(poly_max[2])
        # close the loop
        poly = np.array(asc + desc)
        sorted_idx = np.sort(np.unique(poly, return_index=True, axis=0)[1], kind='stable')
        unique_poly = poly[sorted_idx]
        unique_poly = np.append(unique_poly, [unique_poly[0, :]], axis=0)
        return unique_poly

def california_quadtree_region(magnitudes=None, name="california-quadtree"):
    """
    Returns object of QuadtreeGrid2D representing quadtree grid for California RELM testing region.
    The grid is already generated at zoom-level = 12 and it is loaded through classmethod: QuadtreeGrid2D.from_quadkeys
    The grid cells at zoom level 12 are selected using the external boundary of RELM california region.
    This grid can be used to create gridded datasets for earthquake forecasts.


    Args:
        magnitudes: Magnitude discretization
        name: string

    Returns:
        :class:`csep.core.spatial.QuadtreeGrid2D

    """
    # use default file path from python package
    root_dir = os.path.dirname(os.path.dirname(os.path.abspath(__file__)))
    #    filepath = os.path.join(root_dir, 'artifacts', 'Regions', 'csep-forecast-template-M5.xml')
    filepath = os.path.join(root_dir, 'artifacts', 'Regions', 'california_qk_zoom=12.txt')
    #    filepath = 'artifacts/Regions/california_qk_zoom=12.txt'
    qk = numpy.genfromtxt(filepath, delimiter=',', dtype='str')

    california_region = QuadtreeGrid2D.from_quadkeys(qk, magnitudes=magnitudes, name=name)

    return california_region
<|MERGE_RESOLUTION|>--- conflicted
+++ resolved
@@ -7,20 +7,16 @@
 # Third-party imports
 import numpy
 import numpy as np
-<<<<<<< HEAD
-=======
-import pyproj
 import mercantile
->>>>>>> c05bf1f2
 
 # PyCSEP imports
 from csep.utils.calc import bin1d_vec, cleaner_range, first_nonnan, last_nonnan
 from csep.utils.scaling_relationships import WellsAndCoppersmith
-<<<<<<< HEAD
+
 from csep.models import Polygon
-=======
+
 from csep.core.catalogs import CSEPCatalog
->>>>>>> c05bf1f2
+
 
 
 def california_relm_collection_region(dh_scale=1, magnitudes=None, name="relm-california-collection", use_midpoint=True):
