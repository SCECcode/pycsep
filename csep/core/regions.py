# Python imports
import itertools
import os
from itertools import compress
from xml.etree import ElementTree as ET

# Third-party imports
import matplotlib.path
import numpy
import numpy as np
import pyproj
import mercantile

# PyCSEP imports
from csep.utils.calc import bin1d_vec, cleaner_range, first_nonnan, last_nonnan
from csep.utils.scaling_relationships import WellsAndCoppersmith
from csep.core.catalogs import CSEPCatalog

def california_relm_collection_region(dh_scale=1, magnitudes=None, name="relm-california-collection"):
    """ Return collection region for California RELM testing region

        Args:
            dh_scale (int): factor of two multiple to change the grid size
            mangitudes (array-like): array representing the lower bin edges of the magnitude bins
            name (str): human readable identifer
    """
    if dh_scale % 2 != 0 and dh_scale != 1:
        raise ValueError("dh_scale must be a factor of two or dh_scale must equal unity.")

    # we can hard-code the dh because we hard-code the filename
    dh = 0.1
    root_dir = os.path.dirname(os.path.dirname(os.path.abspath(__file__)))
    filepath = os.path.join(root_dir, 'artifacts', 'Regions', 'RELMCollectionArea.dat')
    midpoints = numpy.loadtxt(filepath)
    origins = midpoints - dh / 2

    if dh_scale > 1:
        origins = increase_grid_resolution(origins, dh, dh_scale)
        dh = dh / dh_scale

    # turn points into polygons and make region object
    bboxes = compute_vertices(origins, dh)
    relm_region = CartesianGrid2D([Polygon(bbox) for bbox in bboxes], dh, name=name)

    if magnitudes is not None:
        relm_region.magnitudes = magnitudes

    return relm_region

def california_relm_region(dh_scale=1, magnitudes=None, name="relm-california"):
    """
    Returns class representing California testing region.

    This region can
    be used to create gridded datasets for earthquake forecasts. The XML file appears to use the
    midpoint, and the .dat file uses the origin in the "lower left" corner.

    Args:
        dh_scale: can resample this grid by factors of 2

    Returns:
        :class:`csep.core.spatial.CartesianGrid2D`

    Raises:
        ValueError: dh_scale must be a factor of two

    """

    if dh_scale % 2 != 0 and dh_scale != 1:
        raise ValueError("dh_scale must be a factor of two or dh_scale must equal unity.")

        # use default file path from python package
    root_dir = os.path.dirname(os.path.dirname(os.path.abspath(__file__)))
    filepath = os.path.join(root_dir, 'artifacts', 'Regions', 'csep-forecast-template-M5.xml')
    csep_template = os.path.expanduser(filepath)
    midpoints, dh = parse_csep_template(csep_template)
    origins = numpy.array(midpoints) - dh / 2

    if dh_scale > 1:
        origins = increase_grid_resolution(origins, dh, dh_scale)
        dh = dh / dh_scale

    # turn points into polygons and make region object
    bboxes = compute_vertices(origins, dh)
    relm_region = CartesianGrid2D([Polygon(bbox) for bbox in bboxes], dh, name=name)

    if magnitudes is not None:
        relm_region.magnitudes = magnitudes

    return relm_region

def italy_csep_region(dh_scale=1, magnitudes=None, name="csep-italy"):
    """
        Returns class representing Italian testing region.

        This region can be used to create gridded datasets for earthquake forecasts. The region is defined by the
        file 'forecast.italy.M5.xml' and contains a spatially gridded region with 0.1° x 0.1° cells.

        Args:
            dh_scale: can resample this grid by factors of 2
            magnitudes (array-like): bin edges for magnitudes. if provided, will be bound to the output region class.
                                     this argument provides a short-cut for creating space-magnitude regions.

        Returns:
            :class:`csep.core.spatial.CartesianGrid2D`

        Raises:
            ValueError: dh_scale must be a factor of two

    """
    if dh_scale % 2 != 0 and dh_scale != 1:
        raise ValueError("dh_scale must be a factor of two or dh_scale must equal unity.")

        # use default file path from python package
    root_dir = os.path.dirname(os.path.dirname(os.path.abspath(__file__)))
    filepath = os.path.join(root_dir, 'artifacts', 'Regions', 'forecast.italy.M5.xml')
    csep_template = os.path.expanduser(filepath)
    midpoints, dh = parse_csep_template(csep_template)
    origins = numpy.array(midpoints) - dh / 2

    if dh_scale > 1:
        origins = increase_grid_resolution(origins, dh, dh_scale)
        dh = dh / dh_scale

    # turn points into polygons and make region object
    bboxes = compute_vertices(origins, dh)
    italy_region = CartesianGrid2D([Polygon(bbox) for bbox in bboxes], dh, name=name)

    if magnitudes is not None:
        italy_region.magnitudes = magnitudes

    return italy_region

def italy_csep_collection_region(dh_scale=1, magnitudes=None, name="csep-italy-collection"):
    """ Return collection region for Italy CSEP collection region

        Args:
            dh_scale (int): factor of two multiple to change the grid size
            mangitudes (array-like): array representing the lower bin edges of the magnitude bins
            name (str): human readable identifer
    """
    if dh_scale % 2 != 0 and dh_scale != 1:
        raise ValueError("dh_scale must be a factor of two or dh_scale must equal unity.")

    # we can hard-code the dh because we hard-code the filename
    dh = 0.1
    root_dir = os.path.dirname(os.path.dirname(os.path.abspath(__file__)))
    filepath = os.path.join(root_dir, 'artifacts', 'Regions', 'italy.collection.nodes.dat')
    midpoints = numpy.loadtxt(filepath)
    origins = midpoints - dh / 2

    if dh_scale > 1:
        origins = increase_grid_resolution(origins, dh, dh_scale)
        dh = dh / dh_scale

    # turn points into polygons and make region object
    bboxes = compute_vertices(origins, dh)
    relm_region = CartesianGrid2D([Polygon(bbox) for bbox in bboxes], dh, name=name)

    if magnitudes is not None:
        relm_region.magnitudes = magnitudes

    return relm_region

def global_region(dh=0.1, name="global", magnitudes=None):
    """ Creates a global region used for evaluating gridded forecasts on the global scale.

    The gridded region corresponds to the

    Args:
        dh:

    Returns:
        csep.utils.CartesianGrid2D:
    """
    # generate latitudes

    lons = cleaner_range(-180.0, 179.9, dh)
    lats = cleaner_range(-90, 89.9, dh)
    coords = itertools.product(lons,lats)
    region = CartesianGrid2D([Polygon(bbox) for bbox in compute_vertices(coords, dh)], dh, name=name)
    if magnitudes is not None:
        region.magnitudes = magnitudes
    return region

def magnitude_bins(start_magnitude, end_magnitude, dmw):
    """ Returns array holding magnitude bin edges.

    The output from this function is monotonically increasing and equally spaced bin edges that can represent magnitude
    bins.

     Args:
        start_magnitude (float)
        end_magnitude (float)
        dmw (float): magnitude spacing

    Returns:
        bin_edges (numpy.ndarray)
    """
    # convert to integers to prevent accumulating floating point errors
    const = 10000
    start = numpy.floor(const * start_magnitude)
    end = numpy.floor(const * end_magnitude)
    d = const * dmw
    return numpy.arange(start, end + d / 2, d) / const

def create_space_magnitude_region(region, magnitudes):
    """Simple wrapper to create space-magnitude region """
    if not (isinstance(region, CartesianGrid2D) or isinstance(region, QuadtreeGrid2D))  :
        raise TypeError("region must be CartesianGrid2D")
    # bind to region class
    if magnitudes is None:
        raise ValueError("magnitudes should not be None if creating space-magnitude region.")
    region.magnitudes = magnitudes
    region.num_mag_bins = len(region.magnitudes)
    return region

def parse_csep_template(xml_filename):
    """
    Reads CSEP XML template file and returns the lat/lon values
    for the forecast.

    Returns:
        list of tuples where tuple is (lon, lat)
    """
    tree = ET.parse(xml_filename)
    root = tree.getroot()
    points = []
    for cell in root.iter('{http://www.scec.org/xml-ns/csep/forecast/0.1}cell'):
        points.append((float(cell.attrib['lon']), float(cell.attrib['lat'])))

    # get cell spacing
    data = root.find('{http://www.scec.org/xml-ns/csep/forecast/0.1}forecastData')
    dh_elem = data.find('{http://www.scec.org/xml-ns/csep/forecast/0.1}defaultCellDimension')
    dh_lat = float(dh_elem.attrib['latRange'])
    dh_lon = float(dh_elem.attrib['lonRange'])

    if not numpy.isclose(dh_lat, dh_lon):
        raise ValueError("dh_lat must equal dh_lon. grid needs to be regular.")

    return points, dh_lat

def increase_grid_resolution(points, dh, factor):
    """
    Takes a set of origin points and returns a new set with higher grid resolution. assumes the origin point is in the
    lower left corner. the new dh is dh / factor. This implementation requires that the decimation factor be a multiple of 2.

    Args:
        points: list of (lon,lat) tuples
        dh: old grid spacing
        factor: amount to reduce

    Returns:
        points: list of (lon,lat) tuples with spacing dh / scale

    """
    # short-circuit recursion
    if factor == 1:
        return points

    # handle edge cases
    assert factor % 2 == 0
    assert factor >= 1

    # first start out
    new_points = set()
    new_dh = dh / 2
    for point in points:
        bbox = compute_vertex(point, new_dh)
        for pnt in bbox:
            new_points.add(pnt)
    # call function again with new_points, new_dh, new_factor
    new_factor = factor / 2
    return increase_grid_resolution(list(new_points), new_dh, new_factor)

def masked_region(region, polygon):
    """
    Build a new region based off the coordinates in the polygon.

    Args:
        region: CartesianGrid2D object
        polygon: Polygon object

    Returns:
        new_region: CartesianGrid2D object
    """
    # contains is true if spatial cell in region is inside the polygon
    contains = polygon.contains(region.midpoints())
    # compress only returns elements that are true, effectively removing elements outside of the polygons
    new_polygons = list(compress(region.polygons, contains))
    # create new region with the spatial cells inside the polygon
    return CartesianGrid2D(new_polygons, region.dh)

def generate_aftershock_region(mainshock_mw, mainshock_lon, mainshock_lat, num_radii=3, region=california_relm_region, **kwargs):
    """ Creates a spatial region around a given epicenter

    The method uses the Wells and Coppersmith scaling relationship to determine the average fault length and creates a
    circular region centered at (mainshock_lon, mainshock_lat) with radius = num_radii.

    Args:
        mainshock_mw (float): magnitude of mainshock
        mainshock_lon (float): epicentral longitude
        mainshock_lat (float): epicentral latitude
        num_radii (float/int): number of radii of circular region
        region (callable): returns :class:`csep.utils.spatial.CartesianGrid2D`
        **kwargs (dict): passed to region callable

    Returns:
        :class:`csep.utils.spatial.CartesianGrid2D`

    """
    rupture_length = WellsAndCoppersmith.mag_length_strike_slip(mainshock_mw) * 1000
    aftershock_polygon = Polygon.from_great_circle_radius((mainshock_lon, mainshock_lat),
                                                          num_radii * rupture_length, num_points=100)
    aftershock_region = masked_region(region(**kwargs), aftershock_polygon)
    return aftershock_region

def grid_spacing(vertices):
    """
    Figures out the length and

    Args:
        vertices: Vertices describe a single node in grid.

    Returns:
        dh: grid spacing

    Raises:
        ValueError

    """
    # get first two vertices
    a = vertices[0]
    b = vertices[1]
    # compute both differences, because unless point is the same one is bound to be the dh
    d1 = numpy.abs(b[0] - a[0])
    d2 = numpy.abs(b[1] - a[1])
    if not numpy.allclose(d1, d2):
        raise ValueError("grid spacing must be regular for cartesian grid.")
    dh = numpy.max([d1, d2])
    # this would happen if the same point is repeated twice
    if dh == 0:
        raise ValueError("Problem computing grid spacing cannot be zero.")
    return dh

def compute_vertex(origin_point, dh, tol=numpy.finfo(float).eps):
    """
    Computes the bounding box of a rectangular polygon given its origin points and spacing dh.

    Args:
        origin_points: list of tuples, where tuple is (x, y)
        dh: spacing
        tol: used to eliminate overlapping polygons in the case of a rectangular mesh, defaults to
             the machine tolerance.

    Returns:
        list of polygon edges

    """
    bbox = ((origin_point[0], origin_point[1]),
            (origin_point[0], origin_point[1] + dh - tol),
            (origin_point[0] + dh - tol, origin_point[1] + dh - tol),
            (origin_point[0] + dh - tol, origin_point[1]))
    return bbox

def compute_vertices(origin_points, dh, tol=numpy.finfo(float).eps):
    """
    Wrapper function to compute vertices for multiple points. Default tolerance is set to machine precision
    of floating point number.

    Args:
        origin_points: 2d ndarray

    Notes:
        (x,y) should be accessible like:
        >>> x_coords = origin_points[:,0]
        >>> y_coords = origin_points[:,1]

    """
    return list(map(lambda x: compute_vertex(x, dh, tol=tol), origin_points))

def _bin_catalog_spatio_magnitude_counts(lons, lats, mags, n_poly, mask, idx_map, binx, biny, mag_bins, tol=0.00001):
    """
    Returns a list of event counts as ndarray with shape (n_poly, n_cat) where each value
    represents the event counts within the polygon.

    Using [:, :, 1] index of the mask, we store the mapping between the index of n_poly and
    that polygon in the mask. Additionally, the polygons are ordered such that the index of n_poly
    in the result corresponds to the index of the polygons.

    Eventually, we can make a structure that could contain both of these, but the trade-offs will need
    to be compared against performance.
    """

    # index in cartesian grid for events in data. note, this has a different index than the
    # vector of polygons. this mapping is stored in [:,:,1] index of mask
    # index in 2d grid
    idx = bin1d_vec(lons, binx)
    idy = bin1d_vec(lats, biny)
    mag_idxs = bin1d_vec(mags, mag_bins, tol=tol, right_continuous=True)
    # start with zero event counts in each bin
    event_counts = numpy.zeros((n_poly, len(mag_bins)))
    # does not seem that we can vectorize this part
    skipped = []
    for i in range(idx.shape[0]):
        if not mask[idy[i], idx[i]] and idy[i] != -1 and idx[i] != -1 and mag_idxs[i] != -1:
            # getting spatial bin from mask
            hash_idx = int(idx_map[idy[i], idx[i]])
            mag_idx = mag_idxs[i]
            # update event counts in that polygon
            event_counts[(hash_idx, mag_idx)] += 1
        else:
            skipped.append((lons[i], lats[i], mags[i]))

    return event_counts, skipped

def _bin_catalog_spatial_counts(lons, lats, n_poly, mask, idx_map, binx, biny):
    """
    Returns a list of event counts as ndarray with shape (n_poly) where each value
    represents the event counts within the polygon.

    Using [:, :, 1] index of the mask, we store the mapping between the index of n_poly and
    that polygon in the mask. Additionally, the polygons are ordered such that the index of n_poly
    in the result corresponds to the index of the polygons.

    We can make a structure that could contain both of these, but the trade-offs will need
    to be compared against performance.
    """
    ai, bi = binx, biny
    # will return negative
    idx = bin1d_vec(lons, ai)
    idy = bin1d_vec(lats, bi)
    # bin1d returns -1 if outside the region
    # todo: think about how to change this behavior for less confusions, bc -1 is an actual value that can be chosen
    bad = (idx == -1) | (idy == -1) | (mask[idy,idx] == 1)
    # this can be memory optimized by keeping short list and storing index, only for case where n/2 events
    event_counts = numpy.zeros(n_poly)
    # selecting the indexes into polygons correspoding to lons and lats within the grid
    hash_idx = idx_map[idy[~bad],idx[~bad]].astype(int)
    # aggregate in counts
    numpy.add.at(event_counts, hash_idx, 1)
    return event_counts

def _bin_catalog_probability(lons, lats, n_poly, mask, idx_map, binx, biny):
    """
    Returns a list of event counts as ndarray with shape (n_poly) where each value
    represents the event counts within the polygon.

    Using [:, :, 1] index of the mask, we store the mapping between the index of n_poly and
    that polygon in the mask. Additionally, the polygons are ordered such that the index of n_poly
    in the result corresponds to the index of the polygons.

    We can make a structure that could contain both of these, but the trade-offs will need
    to be compared against performance.
    """
    ai, bi = binx, biny
    # returns -1 if outside of the bbox
    idx = bin1d_vec(lons, ai)
    idy = bin1d_vec(lats, bi)
    bad = (idx == -1) | (idy == -1) | (mask[idy, idx] == 1)
    event_counts = numpy.zeros(n_poly)
    # [:,:,1] is a mapping from the polygon array to cartesian grid
    hash_idx = idx_map[idy[~bad],idx[~bad]].astype(int)
    # dont accumulate just set to one for probability
    event_counts[hash_idx] = 1
    return event_counts

class Polygon:
    """
    Represents polygons defined through a collection of vertices.

    This polygon is assumed to be 2d, but could contain an arbitrary number of vertices. The path is treated as not being
    closed.
    """
    def __init__(self, points):
        # instance members
        self.points = points
        self.origin = self.points[0]

        # https://matplotlib.org/3.1.1/api/path_api.html
        self.path = matplotlib.path.Path(self.points)

    def __str__(self):
        return str(self.origin)

    def contains(self, points):
        """ Returns a bool array which is True if the path contains the corresponding point.

        Args:
            points: 2d numpy array

        """
        nd_points = np.array(points)
        if nd_points.ndim == 1:
            nd_points = nd_points.reshape(1,-1)
        return self.path.contains_points(nd_points)

    def centroid(self):
        """ return the centroid of the polygon."""
        c0, c1 = 0, 0
        k = len(self.points)
        for p in self.points:
            c0 = c0 + p[0]
            c1 = c1 + p[1]
        return c0 / k, c1 / k

    def get_xcoords(self):
        return np.array(self.points)[:,0]

    def get_ycoords(self):
        return np.array(self.points)[:,1]

    @classmethod
    def from_great_circle_radius(cls, centroid, radius, num_points=10):
        """
        Generates a polygon object from a given radius and centroid location.

        Args:
            centroid: (lon, lat)
            radius: should be in (meters)
            num_points: more points is higher resolution polygon

        Returns:
            polygon
        """
        geod = pyproj.Geod(ellps='WGS84')
        azim = np.linspace(0, 360, num_points)
        # create vectors with same length as azim for computations
        center_lons = np.ones(num_points) * centroid[0]
        center_lats = np.ones(num_points) * centroid[1]
        radius = np.ones(num_points) * radius
        # get new lons and lats
        endlon, endlat, backaz = geod.fwd(center_lons, center_lats, azim, radius)
        # class method
        return cls(np.column_stack([endlon, endlat]))

class CartesianGrid2D:
    """Represents a 2D cartesian gridded region.

    The class provides functions to query onto an index 2D Cartesian grid and maintains a mapping between space coordinates defined
    by polygons and the index into the polygon array.

    Custom regions can be easily created by using the from_polygon classmethod. This function will accept an arbitrary closed
    polygon and return a CartesianGrid class with only points inside the polygon to be valid.
    """
    def __init__(self, polygons, dh, name='cartesian2d', mask=None):
        self.polygons = polygons
        self.poly_mask = mask
        self.dh = dh
        self.name = name
        a, xs, ys = self._build_bitmask_vec()
        # in mask, True = bad value and False = good value
        self.bbox_mask = a[:, :, 0]
        # contains the mapping from polygon_index to the mask
        self.idx_map = a[:,:,1]
        # index values of polygons array into the 2d cartesian grid, based on the midpoint.
        self.xs = xs
        self.ys = ys

    @property
    def num_nodes(self):
        """ Number of polygons in region """
        return len(self.polygons)

    def get_index_of(self, lons, lats):
        """ Returns the index of lons, lats in self.polygons

        Args:
            lons: ndarray-like
            lats: ndarray-like

        Returns:
            idx: ndarray-like
        """
        idx = bin1d_vec(numpy.array(lons), self.xs)
        idy = bin1d_vec(numpy.array(lats), self.ys)
        if numpy.any(idx == -1) or numpy.any(idy == -1):
            raise ValueError("at least one lon and lat pair contain values that are outside of the valid region.")
        if numpy.any(self.bbox_mask[idy, idx] == 1):
            raise ValueError("at least one lon and lat pair contain values that are outside of the valid region.")
        return self.idx_map[idy,idx].astype(numpy.int)

    def get_location_of(self, indices):
        """
        Returns the polygon associated with the index idx.

        Args:
            idx: index of polygon in region

        Returns:
            Polygon

        """
        indices = list(indices)
        polys = [self.polygons[idx] for idx in indices]
        return polys

    def get_masked(self, lons, lats):
        """Returns bool array lons and lats are not included in the spatial region.

        .. note:: The ordering of lons and lats should correspond to the ordering of the lons and lats in the data.

        Args:
            lons: array-like
            lats: array-like

        Returns:
            idx: array-like
        """

        idx = bin1d_vec(lons, self.xs)
        idy = bin1d_vec(lats, self.ys)
        # handles the case where values are outside of the region
        bad_idx = numpy.where((idx == -1) | (idy == -1))
        mask = self.bbox_mask[idy, idx].astype(bool)
        # manually set values outside region
        mask[bad_idx] = True
        return mask

    def get_cartesian(self, data):
        """Returns 2d ndrray representation of the data set, corresponding to the bounding box.

        Args:
            data:
        """
        assert len(data) == len(self.polygons)
        results = numpy.zeros(self.bbox_mask.shape[:2])
        ny = len(self.ys)
        nx = len(self.xs)
        for i in range(ny):
            for j in range(nx):
                if self.bbox_mask[i, j] == 0:
                    idx = int(self.idx_map[i, j])
                    results[i, j] = data[idx]
                else:
                    results[i, j] = numpy.nan
        return results

    def get_bbox(self):
        """ Returns rectangular bounding box around region. """
        return (self.xs.min(), self.xs.max(), self.ys.min(), self.ys.max())

    def midpoints(self):
        """ Returns midpoints of rectangular polygons in region """
        return numpy.array([poly.centroid() for poly in self.polygons])

    def origins(self):
        """ Returns origins of rectangular polygons in region """
        return numpy.array([poly.origin for poly in self.polygons])

    def to_dict(self):
        adict = {
            'name': str(self.name),
            'dh': float(self.dh),
            'polygons': [{'lat': float(poly.origin[1]), 'lon': float(poly.origin[0])} for poly in self.polygons]
        }
        return adict

    @classmethod
    def from_dict(cls, adict):
        raise NotImplementedError("Todo!")

    @classmethod
    def from_origins(cls, origins, dh=None, magnitudes=None, name=None):
        """Creates instance of class from 2d numpy.array of lon/lat origins.

        Note: Grid spacing should be constant in the entire region. This condition is not explicitly checked for for performance
        reasons.

        Args:
            origins (numpy.ndarray like): [:,0] = lons and [:,1] = lats
            magnitudes (numpy.array like): optional, if provided will bind magnitude information to the class.

        Returns:
            cls
        """
        # ensure we can access the lons and lats
        try:
            lons = origins[:,0]
            lats = origins[:,1]
        except (TypeError):
            raise TypeError("origins must be of type numpy.array or be numpy array like.")

        # dh must be regular, no explicit checking.
        if dh is None:
            dh2 = numpy.abs(lons[1]-lons[0])
            dh1 = numpy.abs(lats[1]-lats[0])
            dh = numpy.max([dh1, dh2])

        region = CartesianGrid2D([Polygon(bbox) for bbox in compute_vertices(origins, dh)], dh, name=name)
        if magnitudes is not None:
            region.magnitudes = magnitudes
        return region

    def _build_bitmask_vec(self):
        """
        same as build mask but using vectorized calls to bin1d
        """
        # build bounding box of set of polygons based on origins
        nd_origins = numpy.array([poly.origin for poly in self.polygons])
        bbox = [(numpy.min(nd_origins[:, 0]), numpy.min(nd_origins[:, 1])),
                (numpy.max(nd_origins[:, 0]), numpy.max(nd_origins[:, 1]))]

        # get midpoints for hashing
        midpoints = numpy.array([poly.centroid() for poly in self.polygons])

        # set up grid over bounding box
        xs = cleaner_range(bbox[0][0], bbox[1][0], self.dh)
        ys = cleaner_range(bbox[0][1], bbox[1][1], self.dh)

        # set up mask array, 1 is index 0 is mask
        a = numpy.ones([len(ys), len(xs), 2])

        # set all indices to nan
        a[:, :, 1] = numpy.nan

        # bin1d returns the index of polygon within the cartesian grid
        idx = bin1d_vec(midpoints[:, 0], xs)
        idy = bin1d_vec(midpoints[:, 1], ys)

        for i in range(len(self.polygons)):
            a[idy[i], idx[i], 1] = int(i)
            # build mask in dim=0; here masked values are 1. see note below.
            if idx[i] >= 0 and idy[i] >= 0:
                if self.poly_mask is not None:
                    # note: csep1 gridded forecast file format convention states that a "1" indicates a valid cell, which is the opposite
                    # of the masking criterion
                    if self.poly_mask[i] == 1:
                        a[idy[i], idx[i], 0] = 0
                else:
                    a[idy[i], idx[i], 0] = 0

        return a, xs, ys

    def tight_bbox(self):
        # creates tight bounding box around the region, probably a faster way to do this.
        ny, nx = self.idx_map.shape
        asc = []
        desc = []
        for j in range(ny):
            row = self.idx_map[j, :]
            argmin = first_nonnan(row)
            argmax = last_nonnan(row)
            # points are stored clockwise
            poly_min = self.polygons[int(row[argmin])].points
            asc.insert(0, poly_min[0])
            asc.insert(0, poly_min[1])
            poly_max = self.polygons[int(row[argmax])].points
            desc.append(poly_max[3])
            desc.append(poly_max[2])
        # close the loop
        poly = np.array(asc + desc)
        sorted_idx = np.sort(np.unique(poly, return_index=True, axis=0)[1], kind='stable')
        unique_poly = poly[sorted_idx]
        unique_poly = np.append(unique_poly, [unique_poly[0, :]], axis=0)
        return unique_poly

<<<<<<< HEAD
#--- Quadtree relevant functions and QuadtreeGrid2D class
def quadtree_grid_bounds(quadk):
    """
    Computes the bottom-left and top-right coordinates corresponding to every quadkey

    Args:
        qk : Array of Strings
        Quadkeys.

    Returns:
        grid_coords : Array of floats
                    [lon1,lat1,lon2,lat2]

    """

    origin_lat = []
    origin_lon = []
    top_right_lon = []
    top_right_lat = []

    for i in range(len(quadk)):
        origin_lon.append(mercantile.bounds(mercantile.quadkey_to_tile(quadk[i])).west)
        origin_lat.append(mercantile.bounds(mercantile.quadkey_to_tile(quadk[i])).south)

        top_right_lon.append(mercantile.bounds(mercantile.quadkey_to_tile(quadk[i])).east)
        top_right_lat.append(mercantile.bounds(mercantile.quadkey_to_tile(quadk[i])).north)

    grid_origin = numpy.column_stack((numpy.array(origin_lon), numpy.array(origin_lat)))
    grid_top_right = numpy.column_stack((numpy.array(top_right_lon), numpy.array(top_right_lat)))
    grid_bounds = numpy.column_stack((grid_origin, grid_top_right))

    return grid_bounds

def compute_vertex_bounds(bound_point, tol=numpy.finfo(float).eps):
    """
    Wrapper function to compute vertices using bounding points for multiple points. Default tolerance is set to machine precision
    of floating point number.

    Args:
        bounding points: nx4 ndarray
                        [lon_origin, lat_origin, lon_top_right, lat_origin]
    Notes:
        (x,y) should be accessible like:
        >>> origin coords = origin_points[:,0:1]
        >>> Top right coords = origin_points[:,2:3]
    """
    bbox = ((bound_point[0], bound_point[1]),
            (bound_point[0], bound_point[3] - tol),
            (bound_point[2] - tol, bound_point[3] - tol),
            (bound_point[2] - tol, bound_point[1]))
    return bbox

def compute_vertices_bounds(bounds, tol=numpy.finfo(float).eps):
    """
    Wrapper function to compute vertices using bounding points for multiple points. Default tolerance is set to machine precision
    of floating point number.

    Args:
        bounding points: nx4 ndarray
                        [lon_origin, lat_origin, lon_top_right, lat_origin]
    Notes:
        (x,y) should be accessible like:
        >>> origin coords = origin_points[:,0:1]
        >>> Top right coords = origin_points[:,2:3]
    """
    return list(map(lambda x: compute_vertex_bounds(x, tol=tol), bounds))


def _create_tile(quadk, threshold, zoom, lon, lat, qk, num):
    """
    **Alert: This Function uses GLOBAL variable (qk) and (num).

        Provides multi-resolution quadtree spatial grid based on seismic density. It takes in a starting quadtree Tile (Quadkey),
        then keeps on increasing the zoom-level of every Tile (or dividing cell) recursively, unless every cell meets the cell dividion criteria.

        The primary criterion of dividing a parent cell into 4 child cells is a threshold on seismic denisity.
        The cells are divided unless evevry cell cas number of earthquakes less than "threshold".
        The cell division of any also stops if it reaches maximum zoom-level (zoom)

        Args:
            quadk : String
                    0, 1, 2, 3 or any desired starting level of Quad key.
            threshold : int
                    Max number of earthquakes/cell allowed
            zoom: int
                    Maximum zoom level allowed for a quadkey
            lon : float
                    longitudes of earthquakes in catalog
            lat : float
                    latitude of earthquakes in catalog

        Returns:
    """
    boundary = mercantile.bounds(mercantile.quadkey_to_tile(quadk))
    eqs = numpy.logical_and(numpy.logical_and(lon >= boundary.west, lat >= boundary.south),
                            numpy.logical_and(lon < boundary.east, lat < boundary.north))
    num_eqs = numpy.size(lat[eqs])
    #    global qk
    #    global num

    # Setting the Min Threshold of Area 1 sq. km. Instead of Depth
    # It will by default lead of the Deph of 15 near Equator.
    # And depth of 14 away from Equator
    if num_eqs > threshold and len(quadk) < zoom:  # #qk_area_km(quadk)>4:
        # print('inside If, Current Quad key ', quadk)
        # print('Length of Quadkey ', len(quadk))
        # # print('Num of Eqs ', num_eqs)

        _create_tile(quadk + '0', threshold, zoom, lon, lat, qk, num)

        _create_tile(quadk + '1', threshold, zoom, lon, lat, qk, num)

        _create_tile(quadk + '2', threshold, zoom, lon, lat, qk, num)

        _create_tile(quadk + '3', threshold, zoom, lon, lat, qk, num)

    else:
        # print('inside ELSE, Current Quad key ', quadk)
        # print('Num of Eqs ', num_eqs)
        #           qk = numpy.append(qk, quadk)
        qk.append(quadk)
        #            num = numpy.append(num, num_eqs)
        num.append(num_eqs)
        # return quadk


def _create_tile_fix_len(quadk, zoom, qk):
    """
    ***Alert: This Function uses GLOBAL variable (qk).

        Provides single-resolution quadtree grid. It takes in a starting quadkey (or Quadrant of Globe),
        then keeps on keeps on dividing it into 4 children unless the maximum zoom-level is achieved
        Parameters
        ----------
        quadk : String
            0, 1, 2, 3 or any desired starting level of Quad key.
            zoom : TYPE
            Length of Quad Key OR Depth of grid.


            Returns
            -------
            None.
        """

    if len(quadk) < zoom:
        #        print('inside If, Current Quad key ', quadk)
        #        print('Len of QK: ', len(quadk))

        _create_tile_fix_len(quadk + '0', zoom, qk)

        _create_tile_fix_len(quadk + '1', zoom, qk)

        _create_tile_fix_len(quadk + '2', zoom, qk)

        _create_tile_fix_len(quadk + '3', zoom, qk)

    else:
        # print('inside ELSE, Current Quad key ', quadk)
        # print('Num of Eqs ', num_eqs)
        #        qk = numpy.append(qk, quadk)
        qk.append(quadk)


class QuadtreeGrid2D:
    """
    Respresents a 2D quadtree gridded region. The class provides functionality to generate multi-resolution or single-resolution quadtree grid.
    It also enables users to load already available quadtree grird. It also provides functions to query onto an index 2D grid ad maintains mapping
    between space coordinates and defined polygons and the index into the polygon array.

    Note: It is replica of CartesianGrid2D class but with quadtree approach, with implementation of all the relevant functions required to CSEP1 tests

    """

    def __init__(self, polygons, quadkeys, bounds, name='QuadtreeGrid2d', mask=None):
        self.polygons = polygons
        self.quadkeys = quadkeys
        self.bounds = bounds
        self.cell_area = []
        self.poly_mask = mask
        self.name = name

    @property
    def num_nodes(self):
        """ Number of polygons in region """
        return len(self.polygons)

    def compute_cell_area(self):
        """
        Calls function geographical_area_from_bounds and computes area of each grid cell. It also modified class variable "self.cell_area"
        It iterates over all the cells of grid and passes bounding coordiates of every cell tofunction  geographical_area_from_bounds
        """
        cell_area = numpy.array([geographical_area_from_bounds(bb[0],bb[1],bb[2],bb[3]) for bb in self.bounds])
        self.cell_area = cell_area
        return self.cell_area

    def get_index_of(self, lons, lats):  # -----
        """ Returns the index of lons, lats in self.polygons
        Args:
            lons: ndarray-like
            lats: ndarray-like
        Returns:
            idx: ndarray-like
        """
        #        ------Do my Own Implementation
        if isinstance(lons, (list, numpy.ndarray)):  # --If its array or many coords
            idx = []
            for i in range(len(lons)):
                idx = numpy.append(idx, self._find_location(lons[i], lats[i]))
            idx = idx.astype(int)
        if isinstance(lons, (int, float)):  # --It its just one Lon/Lon
            idx = self._find_location(lons, lats)

        return idx

    def _find_location(self, lon, lat):
        """
        Takes in single Lon and Lat and finds its Polygon Index.
        -----Improve this function for End Case scenerios: i.e. Lat = 90 and Lon = -180---

        Returns:
            index number of polyons
        """
        # if self.get_bbox()[1] == lon:  # Check for 180 lon. The last right corner
        #     loc = numpy.logical_and(numpy.logical_and(lon >= self.bounds[:, 0], lat >= self.bounds[:, 1]),
        #                             numpy.logical_and(lon <= self.bounds[:, 2], lat < self.bounds[:, 3]))
        # elif self.get_bbox()[3] == lat:  # Check for 85.05 lat. The last top corner
        #     loc = numpy.logical_and(numpy.logical_and(lon >= self.bounds[:, 0], lat >= self.bounds[:, 1]),
        #                             numpy.logical_and(lon < self.bounds[:, 2], lat <= self.bounds[:, 3]))
        # else:
        loc = numpy.logical_and(numpy.logical_and(lon >= self.bounds[:, 0], lat >= self.bounds[:, 1]),
                                    numpy.logical_and(lon < self.bounds[:, 2], lat < self.bounds[:, 3]))
        if len(numpy.where(loc == True)[0]) > 0:
            return numpy.where(loc == True)[0][0]
        else:
            return numpy.where(loc == True)[0]

    def get_location_of(self, indices):
        """
        Returns the polygon associated with the index idx.
        Args:
            idx: index of polygon in region
        Returns:
            Polygon
        """
        indices = list(indices)
        polys = [self.polygons[idx] for idx in indices]
        return polys

    def _get_spatial_counts(self, catalog, mag_bins=None):
        """
        Gets the number of earthquakes in each cell for available catalog.
        Uses QuadtreeGrid2D.get_index_of function to map every earthquake location to its corresponding cell

        Args:
            catalog: CSEP Catalog
            mag_bins: Magnitude discritization used in earthquake forecast mdoel
                      Note: mag_bins are only required to filter catalog for minimum magnitude

        Return:
            spatial counts: Number of earthquakes in each cell

        """
        if not isinstance(catalog, CSEPCatalog):
            raise TypeError("region must be CSEPCatalog")
        if mag_bins is None or mag_bins == []:
            mag_bins = catalog.magnitudes

        if min(catalog.get_magnitudes()) < min(mag_bins):
            print("-----Warning-----")
            print("Catalog contains magnitudes below the min magnitude range")
            print("Filtering catalog with Magnitude: ", min(mag_bins))
            catalog.filter('magnitude >= ' + str(min(mag_bins)))

        if min(catalog.get_latitudes()) < self.get_bbox()[2] or max(catalog.get_latitudes()) > self.get_bbox()[3]:
            print("----Warning---")
            print("Catalog exceeds grid bounds, so catalog filtering")
            catalog.filter('latitude < ' + str(self.get_bbox()[3]))
            catalog.filter('latitude > ' + str(self.get_bbox()[2]))

        lon = catalog.get_longitudes()
        lat = catalog.get_latitudes()

        out = numpy.zeros(len(self.quadkeys))
        idx = self.get_index_of(lon, lat)
        numpy.add.at(out, idx, 1)

        return out

    def _get_spatial_magnitude_counts(self, catalog, mag_bins=None):
        """
        Gets the number of earthquakes in for each spatio-magnitude bin for available catalog
        Uses QuadtreeGrid2D.get_index_of function to map every earthquake location to its corresponding cell
        Uses bin1d_vec function to map earthquake magnitude to its respecrtive bin.

        Args:
            catalog: CSEPCatalog
            mag_bins: Magnitude discritization used in earthquake forecast model

        Return:
            Spatial-magnitude counts

        """
        if not isinstance(catalog, CSEPCatalog):
            raise TypeError("region must be CSEPCatalog")
        if mag_bins is None or mag_bins == []:
            mag_bins = catalog.magnitudes

        if min(catalog.get_magnitudes()) < min(mag_bins):
            print("-----Warning-----")
            print("Catalog contains magnitudes below the min magnitude range")
            print("Filtering catalog with Magnitude: ", min(mag_bins))
            catalog.filter('magnitude >= ' + str(min(mag_bins)))

        if min(catalog.get_latitudes()) < self.get_bbox()[2] or max(catalog.get_latitudes()) > self.get_bbox()[3]:
            print("----Warning---")
            print("Catalog exceeds grid bounds, so catalog filtering")
            catalog.filter('latitude < ' + str(self.get_bbox()[3]))
            catalog.filter('latitude > ' + str(self.get_bbox()[2]))

        lon = catalog.get_longitudes()
        lat = catalog.get_latitudes()
        mag = catalog.get_magnitudes()
        out = numpy.zeros([len(self.quadkeys), len(mag_bins)])

        idx_loc = self.get_index_of(lon, lat)
        idx_mag = bin1d_vec(mag, mag_bins, tol=0.00001, right_continuous=True)

        numpy.add.at(out, (idx_loc, idx_mag), 1)  # REPLACE this line with better implementation....

        return out

    def get_bbox(self):
        """ Returns rectangular bounding box around region. """
        #        return (self.xs.min(), self.xs.max(), self.ys.min(), self.ys.max())
        return (min(self.bounds[:, 0]), max(self.bounds[:, 2]), min(self.bounds[:, 1]), max(self.bounds[:, 3]))



    def midpoints(self):
        """ Returns midpoints of rectangular polygons in region """
        return numpy.array([poly.centroid() for poly in self.polygons])

    def origins(self):
        """ Returns origins of rectangular polygons in region """
        return numpy.array([poly.origin for poly in self.polygons])

    def to_dict(self):
        adict = {
            'name': str(self.name),
            'polygons': [{'lat': float(poly.origin[1]), 'lon': float(poly.origin[0])} for poly in self.polygons]
        }
        return adict
    def save_quadtree(self, filename):
        """Saves the quadtree grid (quadkeys) in a text file"""
        filename = filename +'.txt'
        numpy.savetxt(filename, self.quadkeys, delimiter=',', fmt='%s')


    @classmethod
    def from_catalog(cls, catalog, threshold, zoom=11, magnitudes=None, name=None):
        """
        Creates instance of class from 2d numpy.array of lon/lat of Catalog.
        Provides multi-resolution quadtree spatial grid based on seismic density. It starts from whole globe as 4 cells (Quadkeys:'0','1','2','3'),
        then keeps on increasing the zoom-level of every Tile recursively, unless every cell meets the dividion criteria.

        The primary criterion of dividing a parent cell into 4 child cells is a threshold on seismic denisity.
        The cells are divided unless every cell has number of earthquakes less than "threshold".
        The division of a cell also stops if it reaches maximum zoom-level (zoom)

        Args:
            catalog (CSEPCatalog):
            threshold: Max earthquakes allowed per cells
            zoom: Max zoom allowed for a cell
            magnitudes: magnitude discretization

        Returns:
            instance of QuadtreeGrid2Ds
        """
        # ensure we can access the lons and lats
        if not isinstance(catalog, CSEPCatalog):
            raise TypeError("region must be CSEPCatalog")
        lon = catalog.get_longitudes()
        lat = catalog.get_latitudes()

        qk = []  # numpy.array([])
        num = []  # numpy.array([])

        _create_tile('0', threshold, zoom, lon, lat, qk, num)
        _create_tile('1', threshold, zoom, lon, lat, qk, num)
        _create_tile('2', threshold, zoom, lon, lat, qk, num)
        _create_tile('3', threshold, zoom, lon, lat, qk, num)
        qk = numpy.array(qk)
        num = numpy.array(num)

        bounds = quadtree_grid_bounds(qk)

        region = QuadtreeGrid2D([Polygon(bbox) for bbox in compute_vertices_bounds(bounds)], qk, bounds,
                                name=name)
        if magnitudes is not None:
            region.magnitudes = magnitudes
        return region

    @classmethod
    def from_regular_grid(cls, zoom, magnitudes=None, name=None):
        """
        Creates instance of class from fixed zoom level grid.
        Provides single-resolution quadtree grid. It starts from whole globe as 4 cells (Quadkeys:'0','1','2','3'),
        then keeps on keeps on dividing every cell into 4 children unless the maximum zoom-level is achieved

        Args:
            zoom: Max zoom allowed for a cell
            magnitude: magnitude discretization

        Returns:
            instance of QuadtreeGrid2D
        """
        qk = []
        _create_tile_fix_len('0', zoom, qk)
        _create_tile_fix_len('1', zoom, qk)
        _create_tile_fix_len('2', zoom, qk)
        _create_tile_fix_len('3', zoom, qk)
        qk = numpy.array(qk)

        bounds = quadtree_grid_bounds(qk)

        region = QuadtreeGrid2D([Polygon(bbox) for bbox in compute_vertices_bounds(bounds)], qk, bounds,
                                name=name)
        if magnitudes is not None:
            region.magnitudes = magnitudes
        return region

    @classmethod
    def from_quadkeys(cls, quadk, magnitudes=None, name=None):
        """
        Creates instance of class from available quadtree grid.

        Args:
            quadk: List of quad keys strings corresponding to an already available quadtree grid
            magnitudes: magnitude discretization
        Returns:
            instance of QuadtreeGrid2D
        """
        bounds = quadtree_grid_bounds(numpy.array(quadk))

        region = QuadtreeGrid2D([Polygon(bbox) for bbox in compute_vertices_bounds(bounds)], quadk, bounds,
                                name=name)  # -----
        if magnitudes is not None:
            region.magnitudes = magnitudes
        return region


def california_quadtree_region(magnitudes=None, name="california-quadtree"):
    """
    Returns class representing Quadtree grid for California testing region.
    The grid is already generated at zoom-level = 12 and it is loaded through classmethod: QuadtreeGrid2D.from_quadkeys
    The grid cells at zoom level 12 are selected using the external boundary of RELM california region.
    This grid can be used to create gridded datasets for earthquake forecasts.


    Args:
        magnitudes: Magnitude discretization
        name: string

    Returns:
        :class:`csep.core.spatial.QuadtreeGrid2D

    """
    # use default file path from python package
    root_dir = os.path.dirname(os.path.dirname(os.path.abspath(__file__)))
    #    filepath = os.path.join(root_dir, 'artifacts', 'Regions', 'csep-forecast-template-M5.xml')
    filepath = os.path.join(root_dir, 'artifacts', 'Regions', 'california_qk_zoom=12.txt')
    #    filepath = 'artifacts/Regions/california_qk_zoom=12.txt'
    qk = numpy.genfromtxt(filepath, delimiter=',', dtype='str')

    california_region = QuadtreeGrid2D.from_quadkeys(qk, magnitudes=magnitudes, name=name)

    return california_region
=======
def geographical_area_from_bounds(lon1,lat1,lon2,lat2):
    """
    Computes area of spatial cell identified by origin coordinate and top right cooridnate.
    The functions computes area only for square/rectangle bounding box by based on spherical earth assumption.
    Args:
        lon1,lat1 : Origin coordinates
        lon2,lat2: Top right coordinates
    Returns:
        Area of cell in Km2
    """
    earth_radius_km = 6371.
    R2 = earth_radius_km ** 2
    rad_per_deg = numpy.pi / 180.0e0

    strip_area_steradian = 2 * numpy.pi * (1.0e0 - numpy.cos((90.0e0 - lat1) * rad_per_deg)) \
                           - 2 * numpy.pi * (1.0e0 - numpy.cos((90.0e0 - lat2) * rad_per_deg))
    area_km2 = strip_area_steradian * R2 / (360.0 / (lon2 - lon1))
    return area_km2
>>>>>>> 17a1ba2a
<|MERGE_RESOLUTION|>--- conflicted
+++ resolved
@@ -755,7 +755,25 @@
         unique_poly = np.append(unique_poly, [unique_poly[0, :]], axis=0)
         return unique_poly
 
-<<<<<<< HEAD
+def geographical_area_from_bounds(lon1,lat1,lon2,lat2):
+    """
+    Computes area of spatial cell identified by origin coordinate and top right cooridnate.
+    The functions computes area only for square/rectangle bounding box by based on spherical earth assumption.
+    Args:
+        lon1,lat1 : Origin coordinates
+        lon2,lat2: Top right coordinates
+    Returns:
+        Area of cell in Km2
+    """
+    earth_radius_km = 6371.
+    R2 = earth_radius_km ** 2
+    rad_per_deg = numpy.pi / 180.0e0
+
+    strip_area_steradian = 2 * numpy.pi * (1.0e0 - numpy.cos((90.0e0 - lat1) * rad_per_deg)) \
+                           - 2 * numpy.pi * (1.0e0 - numpy.cos((90.0e0 - lat2) * rad_per_deg))
+    area_km2 = strip_area_steradian * R2 / (360.0 / (lon2 - lon1))
+    return area_km2
+
 #--- Quadtree relevant functions and QuadtreeGrid2D class
 def quadtree_grid_bounds(quadk):
     """
@@ -1234,23 +1252,3 @@
     california_region = QuadtreeGrid2D.from_quadkeys(qk, magnitudes=magnitudes, name=name)
 
     return california_region
-=======
-def geographical_area_from_bounds(lon1,lat1,lon2,lat2):
-    """
-    Computes area of spatial cell identified by origin coordinate and top right cooridnate.
-    The functions computes area only for square/rectangle bounding box by based on spherical earth assumption.
-    Args:
-        lon1,lat1 : Origin coordinates
-        lon2,lat2: Top right coordinates
-    Returns:
-        Area of cell in Km2
-    """
-    earth_radius_km = 6371.
-    R2 = earth_radius_km ** 2
-    rad_per_deg = numpy.pi / 180.0e0
-
-    strip_area_steradian = 2 * numpy.pi * (1.0e0 - numpy.cos((90.0e0 - lat1) * rad_per_deg)) \
-                           - 2 * numpy.pi * (1.0e0 - numpy.cos((90.0e0 - lat2) * rad_per_deg))
-    area_km2 = strip_area_steradian * R2 / (360.0 / (lon2 - lon1))
-    return area_km2
->>>>>>> 17a1ba2a
