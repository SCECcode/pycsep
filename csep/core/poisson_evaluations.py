#!/usr/bin/env python3
# -*- coding: utf-8 -*-

import numpy
import scipy.stats

from csep.models import EvaluationResult
from csep.utils.stats import poisson_joint_log_likelihood_ndarray
from csep.core.exceptions import CSEPCatalogException


def paired_t_test(forecast, benchmark_forecast, observed_catalog, alpha=0.05, scale=False):
    """ Computes the t-test for gridded earthquake forecasts.

    This score is positively oriented, meaning that positive values of the information gain indicate that the
    forecast is performing better than the benchmark forecast.

    Args:
        forecast (csep.core.forecasts.GriddedForecast): nd-array storing gridded rates, axis=-1 should be the magnitude column
        benchmark_forecast (csep.core.forecasts.GriddedForecast): nd-array storing gridded rates, axis=-1 should be the magnitude column
        observed_catalog (csep.core.catalogs.AbstractBaseCatalog): number of observed earthquakes, should be whole number and >= zero.
        alpha (float): tolerance level for the type-i error rate of the statistical test
        scale (bool): if true, scale forecasted rates down to a single day

    Returns:
        evaluation_result: csep.core.evaluations.EvaluationResult
    """

    # needs some pre-processing to put the forecasts in the context that is required for the t-test. this is different
    # for cumulative forecasts (eg, multiple time-horizons) and static file-based forecasts.
    target_event_rate_forecast1, n_fore1 = forecast.target_event_rates(observed_catalog, scale=scale)
    target_event_rate_forecast2, n_fore2 = benchmark_forecast.target_event_rates(observed_catalog, scale=scale)

    # call the primative version operating on ndarray
    out = _t_test_ndarray(target_event_rate_forecast1, target_event_rate_forecast2, observed_catalog.event_count,
                          n_fore1, n_fore2, alpha=alpha)

    # storing this for later
    result = EvaluationResult()
    result.name = 'Paired T-Test'
    result.test_distribution = (out['ig_lower'], out['ig_upper'])
    result.observed_statistic = out['information_gain']
    result.quantile = (out['t_statistic'], out['t_critical'])
    result.sim_name = (forecast.name, benchmark_forecast.name)
    result.obs_name = observed_catalog.name
    result.status = 'normal'
    result.min_mw = numpy.min(forecast.magnitudes)
    return result

def w_test(gridded_forecast1, gridded_forecast2, observed_catalog, scale=False):
    """ Calculate the Single Sample Wilcoxon signed-rank test between two gridded forecasts.

    This test allows to test the null hypothesis that the median of Sample (X1(i)-X2(i)) is equal to a (N1-N2) / N_obs.
    where, N1, N2 = Sum of expected values of Forecast_1 and Forecast_2, respectively.

    The Wilcoxon signed-rank test tests the null hypothesis that difference of Xi and Yi come from the same distribution.
    In particular, it tests whether the distribution of the differences is symmetric around given mean.

    Parameters

    Args:
        gridded_forecast1: Forecast of a model_1 (Grided) (Numpy Array)
                A forecast has to be in terms of Average Number of Events in Each Bin
                It can be anything greater than zero

        gridded_forecast2: Forecast of model_2 (Grided) (Numpy Array)
                A forecast has to be in terms of Average Number of Events in Each Bin
                It can be anything greater than zero

        observation: Observed (Grided) seismicity (Numpy Array):
                An Observation has to be observed seismicity in each Bin
                It has to be a either zero or positive integer only (No Floating Point)

    Returns
        out: csep.core.evaluations.EvaluationResult
    """

    # needs some pre-processing to put the forecasts in the context that is required for the t-test. this is different
    # for cumulative forecasts (eg, multiple time-horizons) and static file-based forecasts.
    target_event_rate_forecast1, _ = gridded_forecast1.target_event_rates(observed_catalog, scale=scale)
    target_event_rate_forecast2, _ = gridded_forecast2.target_event_rates(observed_catalog, scale=scale)

    N = observed_catalog.event_count  # Sum of all the observed earthquakes
    N1 = gridded_forecast1.event_count  # Total number of Forecasted earthquakes by Model 1
    N2 = gridded_forecast2.event_count  # Total number of Forecasted earthquakes by Model 2
    X1 = numpy.log(target_event_rate_forecast1)  # Log of every element of Forecast 1
    X2 = numpy.log(target_event_rate_forecast2)  # Log of every element of Forecast 2

    # this ratio is the same as long as we scale all the forecasts and catalog rates by the same value
    median_value = (N1 - N2) / N

    diff = X1 - X2

    # w_test is One Sample Wilcoxon Signed Rank Test. It accepts the data only in 1D array.
    x = diff.ravel()  # Converting 2D Difference to 1D

    w_test_dic = _w_test_ndarray(x, median_value)

    # configure test result
    result = EvaluationResult()
    result.name = 'W-Test'
    result.test_distribution = 'normal'
    result.observed_statistic = w_test_dic['z_statistic']
    result.quantile = w_test_dic['probability']
    result.sim_name = (gridded_forecast1.name, gridded_forecast2.name)
    result.obs_name = observed_catalog.name
    result.status = 'normal'
    result.min_mw = numpy.min(gridded_forecast1.magnitudes)
    return result

def number_test(gridded_forecast, observed_catalog):
    """Computes "N-Test" on a gridded forecast.
    author: @asim

    Computes Number (N) test for Observed and Forecasts. Both data sets are expected to be in terms of event counts.
    We find the Total number of events in Observed Catalog and Forecasted Catalogs. Which are then employed to compute the probablities of
    (i) At least no. of events (delta 1)
    (ii) At most no. of events (delta 2) assuming the poissonian distribution.

    Args:
        observation: Observed (Gridded) seismicity (Numpy Array):
                    An Observation has to be Number of Events in Each Bin
                    It has to be a either zero or positive integer only (No Floating Point)
        forecast:   Forecast of a Model (Gridded) (Numpy Array)
                    A forecast has to be in terms of Average Number of Events in Each Bin
                    It can be anything greater than zero

    Returns:
        out (tuple): (delta_1, delta_2)
    """
    result = EvaluationResult()

    # observed count
    obs_cnt = observed_catalog.event_count

    # forecasts provide the expeceted number of events during the time horizon of the forecast
    fore_cnt = gridded_forecast.event_count

    epsilon = 1e-6

    # stores the actual result of the number test
    delta1, delta2 = _number_test_ndarray(fore_cnt, obs_cnt, epsilon=epsilon)

    # store results
    result.test_distribution = ('poisson', fore_cnt)
    result.name = 'Poisson N-Test'
    result.observed_statistic = obs_cnt
    result.quantile = (delta1, delta2)
    result.sim_name = gridded_forecast.name
    result.obs_name = observed_catalog.name
    result.status = 'normal'
    result.min_mw = numpy.min(gridded_forecast.magnitudes)

    return result

def conditional_likelihood_test(gridded_forecast, observed_catalog, num_simulations=1000, seed=None,
                                random_numbers=None, verbose=False):
    """Performs the conditional likelihood test on Gridded Forecast using an Observed Catalog.

    This test normalizes the forecast so the forecasted rate are consistent with the observations. This modification
    eliminates the strong impact differences in the number distribution have on the forecasted rates.

    Note: The forecast and the observations should be scaled to the same time period before calling this function. This increases
    transparency as no assumptions are being made about the length of the forecasts. This is particularly important for
    gridded forecasts that supply their forecasts as rates.

    Args:
        gridded_forecast: csep.core.forecasts.GriddedForecast
        observed_catalog: csep.core.catalogs.Catalog
        num_simulations (int): number of simulations used to compute the quantile score
        seed (int): used fore reproducibility, and testing
        random_numbers (numpy.ndarray): random numbers used to override the random number generation. injection point for testing.

    Returns:
        evaluation_result: csep.core.evaluations.EvaluationResult
    """

    # grid catalog onto spatial grid
    try:
        _ = observed_catalog.region.magnitudes
    except CSEPCatalogException:
        observed_catalog.region = gridded_forecast.region
    gridded_catalog_data = observed_catalog.spatial_magnitude_counts()

    # simply call likelihood test on catalog data and forecast
    qs, obs_ll, simulated_ll = _poisson_likelihood_test(gridded_forecast.data, gridded_catalog_data,
                                                        num_simulations=num_simulations,
                                                        seed=seed,
                                                        random_numbers=random_numbers,
                                                        use_observed_counts=True,
                                                        verbose=verbose,
                                                        normalize_likelihood=False)

    # populate result data structure
    result = EvaluationResult()
    result.test_distribution = simulated_ll
    result.name = 'Poisson CL-Test'
    result.observed_statistic = obs_ll
    result.quantile = qs
    result.sim_name = gridded_forecast.name
    result.obs_name = observed_catalog.name
    result.status = 'normal'
    result.min_mw = numpy.min(gridded_forecast.magnitudes)

    return result

<<<<<<< HEAD
def magnitude_test(gridded_forecast, observed_catalog, num_simulations=1000, seed=None, random_numbers=None,
                   verbose=False):
=======
def poisson_spatial_likelihood(forecast, catalog):
    """
    This function computes the observed log-likehood score obtained by a gridded forecast in each cell, given a
    seismicity catalog. In this case, we assume a Poisson distribution of earthquakes, so that the likelihood of
    observing an event w given the expected value x in each cell is:
    poll = -x + wlnx - ln(w!)
    
    Args:
    	forecast: gridded forecast
    	catalog: observed catalog
    
    Returns:
    	poll: Poisson-based log-likelihood scores obtained by the forecast in each spatial cell.
    
    Notes:
    	log(w!) = 0
    	factorial(n) = loggamma(n+1)
    """

    scale = catalog.event_count / forecast.event_count
    
    first_term = -forecast.spatial_counts() * scale
    second_term = catalog.spatial_counts() * np.log(forecast.spatial_counts() * scale)
    third_term = -scipy.special.loggamma(catalog.spatial_counts() + 1)
    
    poll = first_term + second_term + third_term
    
    return poll


def _binary_spatial_likelihood(forecast, catalog):
    """
    This function computes log-likelihood scores (bills), using a binary likelihood distribution of earthquakes.
    For this aim, we need an input variable 'forecast' and an variable'catalog'
    
    This function computes the observed log-likehood score obtained by a gridded forecast in each cell, given a
    seismicity catalog. In this case, we assume a binary distribution of earthquakes, so that the likelihood of
    observing an event w given the expected value x in each cell is:'
    bill = (1-X) * ln(exp(-λ)) + X * ln(1 - exp(-λ)), with X=1 if earthquake and X=0 if no earthquake.
    
    Args:
    	forecast: gridded forecast
    	catalog: observed catalog
    
    Returns:
    bill: Binary-based log-likelihood scores obtained by the forecast in each spatial cell.
    """
    
    scale = catalog.event_count / forecast.event_count
    target_idx = numpy.nonzero(catalog.spatial_counts())
    X = numpy.zeros(forecast.spatial_counts().shape)
    X[target_idx[0]] = 1
    
    #First, we estimate the log-likelihood in cells where no events are observed:
    first_term = (1-X) * (-forecast.spatial_counts() * scale)
    
    #Then, we compute the log-likelihood of observing one or more events given a Poisson distribution, i.e., 1 - Pr(0):
    second_term = X * (np.log(1.0 - np.exp(-forecast.spatial_counts() * scale)))
    
    #Finally, we sum both terms to compute log-likelihood score in each spatial cell:
    bill = first_term + second_term
    
    return bill

def magnitude_test(gridded_forecast, observed_catalog, num_simulations=1000, seed=None, random_numbers=None, verbose=False):
>>>>>>> 415ebfc4
    """
    Performs the Magnitude Test on a Gridded Forecast using an observed catalog.

    Note: The forecast and the observations should be scaled to the same time period before calling this function. This increases
    transparency as no assumptions are being made about the length of the forecasts. This is particularly important for
    gridded forecasts that supply their forecasts as rates.

    Args:
        gridded_forecast: csep.core.forecasts.GriddedForecast
        observed_catalog: csep.core.catalogs.Catalog
        num_simulations (int): number of simulations used to compute the quantile score
        seed (int): used fore reproducibility, and testing
        random_numbers (numpy.ndarray): random numbers used to override the random number generation. injection point for testing.

    Returns:
        evaluation_result: csep.core.evaluations.EvaluationResult
    """

    # grid catalog onto spatial grid
    gridded_catalog_data = observed_catalog.magnitude_counts(mag_bins=gridded_forecast.magnitudes)

    # simply call likelihood test on catalog data and forecast
    qs, obs_ll, simulated_ll = _poisson_likelihood_test(gridded_forecast.magnitude_counts(), gridded_catalog_data,
                                                        num_simulations=num_simulations,
                                                        seed=seed,
                                                        random_numbers=random_numbers,
                                                        use_observed_counts=True,
                                                        verbose=verbose,
                                                        normalize_likelihood=True)

    # populate result data structure
    result = EvaluationResult()
    result.test_distribution = simulated_ll
    result.name = 'Poisson M-Test'
    result.observed_statistic = obs_ll
    result.quantile = qs
    result.sim_name = gridded_forecast.name
    result.obs_name = observed_catalog.name
    result.status = 'normal'
    result.min_mw = numpy.min(gridded_forecast.magnitudes)

    return result

def spatial_test(gridded_forecast, observed_catalog, num_simulations=1000, seed=None, random_numbers=None,
                 verbose=False):
    """
    Performs the Spatial Test on the Forecast using the Observed Catalogs.

    Note: The forecast and the observations should be scaled to the same time period before calling this function. This increases
    transparency as no assumptions are being made about the length of the forecasts. This is particularly important for
    gridded forecasts that supply their forecasts as rates.

    Args:
        gridded_forecast: csep.core.forecasts.GriddedForecast
        observed_catalog: csep.core.catalogs.Catalog
        num_simulations (int): number of simulations used to compute the quantile score
        seed (int): used fore reproducibility, and testing
        random_numbers (numpy.ndarray): random numbers used to override the random number generation. injection point for testing.

    Returns:
        evaluation_result: csep.core.evaluations.EvaluationResult
    """

    # grid catalog onto spatial grid
    gridded_catalog_data = observed_catalog.spatial_counts()

    # simply call likelihood test on catalog data and forecast
    qs, obs_ll, simulated_ll = _poisson_likelihood_test(gridded_forecast.spatial_counts(), gridded_catalog_data,
                                                        num_simulations=num_simulations,
                                                        seed=seed,
                                                        random_numbers=random_numbers,
                                                        use_observed_counts=True,
                                                        verbose=verbose,
                                                        normalize_likelihood=True)

    # populate result data structure
    result = EvaluationResult()
    result.test_distribution = simulated_ll
    result.name = 'Poisson S-Test'
    result.observed_statistic = obs_ll
    result.quantile = qs
    result.sim_name = gridded_forecast.name
    result.obs_name = observed_catalog.name
    result.status = 'normal'
    try:
        result.min_mw = numpy.min(gridded_forecast.magnitudes)
    except AttributeError:
        result.min_mw = -1
    return result

def likelihood_test(gridded_forecast, observed_catalog, num_simulations=1000, seed=None, random_numbers=None,
                    verbose=False):
    """
    Performs the likelihood test on Gridded Forecast using an Observed Catalog.

    Note: The forecast and the observations should be scaled to the same time period before calling this function. This increases
    transparency as no assumptions are being made about the length of the forecasts. This is particularly important for
    gridded forecasts that supply their forecasts as rates.

    Args:
        gridded_forecast: csep.core.forecasts.GriddedForecast
        observed_catalog: csep.core.catalogs.Catalog
        num_simulations (int): number of simulations used to compute the quantile score
        seed (int): used fore reproducibility, and testing
        random_numbers (numpy.ndarray): random numbers used to override the random number generation.
                               injection point for testing.

    Returns:
        evaluation_result: csep.core.evaluations.EvaluationResult
    """

    # grid catalog onto spatial grid
    # grid catalog onto spatial grid
    try:
        _ = observed_catalog.region.magnitudes
    except CSEPCatalogException:
        observed_catalog.region = gridded_forecast.region
    gridded_catalog_data = observed_catalog.spatial_magnitude_counts()

    # simply call likelihood test on catalog and forecast
    qs, obs_ll, simulated_ll = _poisson_likelihood_test(gridded_forecast.data, gridded_catalog_data,
                                                        num_simulations=num_simulations,
                                                        seed=seed,
                                                        random_numbers=random_numbers,
                                                        use_observed_counts=False,
                                                        verbose=verbose,
                                                        normalize_likelihood=False)

    # populate result data structure
    result = EvaluationResult()
    result.test_distribution = simulated_ll
    result.name = 'Poisson L-Test'
    result.observed_statistic = obs_ll
    result.quantile = qs
    result.sim_name = gridded_forecast.name
    result.obs_name = observed_catalog.name
    result.status = 'normal'
    result.min_mw = numpy.min(gridded_forecast.magnitudes)

    return result

def _number_test_ndarray(fore_cnt, obs_cnt, epsilon=1e-6):
    """ Computes delta1 and delta2 values from the csep1 number test.

    Args:
        fore_cnt (float): parameter of poisson distribution coming from expected value of the forecast
        obs_cnt (float): count of earthquakes observed during the testing period.
        epsilon (float): tolerance level to satisfy the requirements of two-sided p-value

    Returns
        result (tuple): (delta1, delta2)
    """
    delta1 = 1.0 - scipy.stats.poisson.cdf(obs_cnt - epsilon, fore_cnt)
    delta2 = scipy.stats.poisson.cdf(obs_cnt + epsilon, fore_cnt)
    return delta1, delta2

def _t_test_ndarray(target_event_rates1, target_event_rates2, n_obs, n_f1, n_f2, alpha=0.05):
    """ Computes T test statistic by comparing two target event rate distributions.

    We compare Forecast from Model 1 and with Forecast of Model 2. Information Gain is computed, which is then employed
    to compute T statistic. Confidence interval of Information Gain can be computed using T_critical. For a complete explanation
    see Rhoades, D. A., et al., (2011). Efficient testing of earthquake forecasting models. Acta Geophysica, 59(4), 728-747.
    doi:10.2478/s11600-011-0013-5

    Args:
        target_event_rates1 (numpy.ndarray): nd-array storing target event rates
        target_event_rates2 (numpy.ndarray): nd-array storing target event rates
        n_obs (float, int, numpy.ndarray): number of observed earthquakes, should be whole number and >= zero.
        alpha (float): tolerance level for the type-i error rate of the statistical test

    Returns:
        out (dict): relevant statistics from the t-test

    """
    # Some Pre Calculations -  Because they are being used repeatedly.
    N = n_obs  # Total number of observed earthquakes
    N1 = n_f1  # Total number of forecasted earthquakes by Model 1
    N2 = n_f2  # Total number of forecasted earthquakes by Model 2
    X1 = numpy.log(target_event_rates1)  # Log of every element of Forecast 1
    X2 = numpy.log(target_event_rates2)  # Log of every element of Forecast 2

    # Information Gain, using Equation (17)  of Rhoades et al. 2011
    information_gain = (numpy.sum(X1 - X2) - (N1 - N2)) / N

    # Compute variance of (X1-X2) using Equation (18)  of Rhoades et al. 2011
    first_term = (numpy.sum(numpy.power((X1 - X2), 2))) / (N - 1)
    second_term = numpy.power(numpy.sum(X1 - X2), 2) / (numpy.power(N, 2) - N)
    forecast_variance = first_term - second_term

    forecast_std = numpy.sqrt(forecast_variance)
    t_statistic = information_gain / (forecast_std / numpy.sqrt(N))

    # Obtaining the Critical Value of T from T distribution.
    df = N - 1
    t_critical = scipy.stats.t.ppf(1 - (alpha / 2), df)  # Assuming 2-Tail Distribution  for 2 tail, divide 0.05/2.

    # Computing Information Gain Interval.
    ig_lower = information_gain - (t_critical * forecast_std / numpy.sqrt(N))
    ig_upper = information_gain + (t_critical * forecast_std / numpy.sqrt(N))

    # If T value greater than T critical, Then both Lower and Upper Confidence Interval limits will be greater than Zero.
    # If above Happens, Then It means that Forecasting Model 1 is better than Forecasting Model 2.
    return {'t_statistic': t_statistic,
            't_critical': t_critical,
            'information_gain': information_gain,
            'ig_lower': ig_lower,
            'ig_upper': ig_upper}

def _w_test_ndarray(x, m=0):
    """ Calculate the Single Sample Wilcoxon signed-rank test for an ndarray.

    This method is based on collecting a number of samples from a population with unknown median, m.
    The Wilcoxon One Sample Signed-Rank test is the non parametric version of the t-test.
    It is based on ranks and because of that, the location parameter is not here the mean but the median.
    This test allows to test the null hypothesis that the sample median is equal to a given value provided by the user.
    If we designate m to be the assumed median of the sample:
    Null hypothesis (simplified): The population from which the data were sampled is symmetric about the Given value (m).
    Alternative hypothesis (simplified, two-sided): The population from which the data were sampled is not symmetric around m.

    Args:
        x:   1D vector of paired differences.
        m:   Designated median value.

    Returns:
        dict: {'z_statistic': Value of Z statistic, considering two-side test,
               'probablity': Probablity value }
    """
    # compute median differences
    d = x - m

    # remove zero values
    d = numpy.compress(numpy.not_equal(d, 0), d, axis=-1)

    count = len(d)
    if count < 10:
        numpy.warnings.warn("Sample size too small for normal approximation.")

    # compute ranks
    r = scipy.stats.rankdata(abs(d))
    r_plus = numpy.sum((d > 0) * r, axis=0)
    r_minus = numpy.sum((d < 0) * r, axis=0)

    # for "two-sided", choose minimum of both
    t = min(r_plus, r_minus)

    # Correction to be introduced
    mn = count * (count + 1.) * 0.25
    se = count * (count + 1.) * (2. * count + 1.)

    replist, repnum = scipy.stats.find_repeats(r)
    if repnum.size != 0:
        # Correction for repeated elements.
        se -= 0.5 * (repnum * (repnum * repnum - 1)).sum()

    se = numpy.sqrt(se / 24)

    # compute statistic and p-value using normal approximation
    #  z = (T - mn - d) / se Continuity correction. But We are not considering continuity correction.
    z = (t - mn) / se

    # 2, is multiplied for "two-sided" distribution
    prob = 2. * scipy.stats.distributions.norm.sf(abs(z))

    # Accept the NULL Hypothesis [Median(Xi-Yi) = Given value]. If probability is greater than 0.05
    # If Probability is smaller than 0.05, Reject the NULL Hypothesis, that Median(Xi-Yi) != Given Value
    w_test_eval = {'z_statistic': z,
                   'probability': prob}

    return w_test_eval

def _simulate_catalog(num_events, sampling_weights, sim_fore, random_numbers=None):
    # generate uniformly distributed random numbers in [0,1), this
    if random_numbers is None:
        random_numbers = numpy.random.rand(num_events)
    else:
        # TODO: ensure that random numbers are all between 0 and 1.
        pass

    # reset simulation array to zero, but don't reallocate
    sim_fore.fill(0)

    # find insertion points using binary search inserting to satisfy a[i-1] <= v < a[i]
    pnts = numpy.searchsorted(sampling_weights, random_numbers, side='right')

    # create simulated catalog by adding to the original locations
    numpy.add.at(sim_fore, pnts, 1)
    assert sim_fore.sum() == num_events, "simulated the wrong number of events!"

    return sim_fore

def _poisson_likelihood_test(forecast_data, observed_data, num_simulations=1000, random_numbers=None,
                             seed=None, use_observed_counts=True, verbose=True, normalize_likelihood=False):
    """
	Computes the likelihood-test from CSEP using an efficient simulation based approach.
	Args:
	    forecast_data (numpy.ndarray): nd array where [:, -1] are the magnitude bins.
	    observed_data (numpy.ndarray): same format as observation.
	    num_simulations: default number of simulations to use for likelihood based simulations
    	seed: used for reproducibility of the prng
	    random_numbers (numpy.ndarray): can supply an explicit list of random numbers, primarily used for software testing
	    use_observed_counts (bool): if true, will simulate catalogs using the observed events, if false will draw from poisson distribution
	    verbose (bool): if true, write progress of test to command line
	    normalize_likelihood (bool): if true, normalize likelihood. used by deafult for magnitude and spatial tests
	"""

    # set seed for the likelihood test
    if seed is not None:
        numpy.random.seed(seed)

    # used to determine where simulated earthquake should be placed, by definition of cumsum these are sorted
    sampling_weights = numpy.cumsum(forecast_data.ravel()) / numpy.sum(forecast_data)

    # data structures to store results
    sim_fore = numpy.zeros(sampling_weights.shape)
    simulated_ll = []

    # properties of observations and forecasts
    n_obs = numpy.sum(observed_data)
    n_fore = numpy.sum(forecast_data)

    expected_forecast_count = numpy.sum(forecast_data)
    log_bin_expectations = numpy.log(forecast_data.ravel())
    # used for conditional-likelihood, magnitude, and spatial tests to normalize the rate-component of the forecasts
    if use_observed_counts and normalize_likelihood:
        scale = n_obs / n_fore
        expected_forecast_count = int(n_obs)
        log_bin_expectations = numpy.log(forecast_data.ravel() * scale)

    # gets the 1d indices to bins that contain target events, these indexes perform copies and not views into the array
    target_idx = numpy.nonzero(observed_data.ravel())

    # note for performance: these operations perform copies
    observed_data_nonzero = observed_data.ravel()[target_idx]
    target_event_forecast = log_bin_expectations[target_idx] * observed_data_nonzero

    # main simulation step in this loop
    for idx in range(num_simulations):
        if use_observed_counts:
            num_events_to_simulate = int(n_obs)
        else:
            num_events_to_simulate = int(numpy.random.poisson(expected_forecast_count))

        if random_numbers is None:
            sim_fore = _simulate_catalog(num_events_to_simulate, sampling_weights, sim_fore)
        else:
            sim_fore = _simulate_catalog(num_events_to_simulate, sampling_weights, sim_fore,
                                         random_numbers=random_numbers[idx, :])

        # compute joint log-likelihood from simulation by leveraging that only cells with target events contribute to likelihood
        sim_target_idx = numpy.nonzero(sim_fore)
        sim_obs_nonzero = sim_fore[sim_target_idx]
        sim_target_event_forecast = log_bin_expectations[sim_target_idx] * sim_obs_nonzero

        # compute joint log-likelihood
        current_ll = poisson_joint_log_likelihood_ndarray(sim_target_event_forecast, sim_obs_nonzero,
                                                          expected_forecast_count)

        # append to list of simulated log-likelihoods
        simulated_ll.append(current_ll)

        # just be verbose
        if verbose:
            if (idx + 1) % 100 == 0:
                print(f'... {idx + 1} catalogs simulated.')

    # observed joint log-likelihood
    obs_ll = poisson_joint_log_likelihood_ndarray(target_event_forecast, observed_data_nonzero, expected_forecast_count)

    # quantile score
    qs = numpy.sum(simulated_ll <= obs_ll) / num_simulations

    # float, float, list
    return qs, obs_ll, simulated_ll<|MERGE_RESOLUTION|>--- conflicted
+++ resolved
@@ -204,10 +204,6 @@
 
     return result
 
-<<<<<<< HEAD
-def magnitude_test(gridded_forecast, observed_catalog, num_simulations=1000, seed=None, random_numbers=None,
-                   verbose=False):
-=======
 def poisson_spatial_likelihood(forecast, catalog):
     """
     This function computes the observed log-likehood score obtained by a gridded forecast in each cell, given a
@@ -238,7 +234,7 @@
     return poll
 
 
-def _binary_spatial_likelihood(forecast, catalog):
+def binary_spatial_likelihood(forecast, catalog):
     """
     This function computes log-likelihood scores (bills), using a binary likelihood distribution of earthquakes.
     For this aim, we need an input variable 'forecast' and an variable'catalog'
@@ -272,8 +268,8 @@
     
     return bill
 
-def magnitude_test(gridded_forecast, observed_catalog, num_simulations=1000, seed=None, random_numbers=None, verbose=False):
->>>>>>> 415ebfc4
+def magnitude_test(gridded_forecast, observed_catalog, num_simulations=1000, seed=None, random_numbers=None,
+                   verbose=False):
     """
     Performs the Magnitude Test on a Gridded Forecast using an observed catalog.
 
