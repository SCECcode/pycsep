--- conflicted
+++ resolved
@@ -2,18 +2,9 @@
 import os
 import time
 from csep.models import EvaluationResult, CatalogNumberTestResult
-<<<<<<< HEAD
 from csep.utils.time_utils import strptime_to_utc_datetime, utc_now_datetime
 from csep.core.catalogs import UCERF3Catalog, CSEPCatalog
 from csep.utils import readers
-=======
-from csep.utils.time_utils import strptime_to_utc_datetime
-from csep.core.catalogs import ( UCERF3Catalog,
-                ZMAPCatalog,
-                ComcatCatalog,
-                CSEPCatalog,
-                JmaCsvCatalog )
->>>>>>> 9ce1535b
 from csep.core.forecasts import CatalogForecast, GriddedForecast
 
 def load_stochastic_event_sets(filename, type='csv', format='native', **kwargs):
@@ -60,11 +51,8 @@
             raise ValueError('format must be either "native" or "csep!')
 
 
-<<<<<<< HEAD
+
 def load_catalog(filename, type='csep-csv', format='native', loader=None, **kwargs):
-=======
-def load_catalog(filename, type='csv', format='native', **kwargs):
->>>>>>> 9ce1535b
     """ General function to load single catalog
 
     See corresponding class documentation for additional parameters.
@@ -76,7 +64,7 @@
 
     Returns (:class:`~csep.core.catalogs.AbstractBaseCatalog`)
     """
-<<<<<<< HEAD
+
     if type not in ('ucerf3', 'csep-csv', 'zmap', 'jma-csv', 'ndk'):
         raise ValueError("type must be one of the following: ('ucerf3', 'csep-csv', 'zmap', 'jma-csv', 'ndk')")
 
@@ -104,17 +92,7 @@
             'loader': readers.ndk
         }
     }
-=======
-    if type not in ('ucerf3', 'comcat', 'csv', 'zmap', 'jma-csv'):
-        raise ValueError("type must be one of the following: ('ucerf3', 'comcat', 'csv', 'zmap', 'jma')")
-
-    # add entry point to load observed_catalog here.
-    mapping = {'ucerf3': UCERF3Catalog,
-               'csv': CSEPCatalog,
-               'zmap': ZMAPCatalog,
-               'comcat': ComcatCatalog,
-               'jma': JmaCsvCatalog}
->>>>>>> 9ce1535b
+
 
     # treat json files using the from_dict() member instead of constructor
     catalog_class = class_loader_mapping[type]['class']
