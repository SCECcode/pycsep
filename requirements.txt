--- conflicted
+++ resolved
@@ -1,8 +1,4 @@
-<<<<<<< HEAD
 numpy<=1.21.5
-=======
-numpy <= 1.25.0
->>>>>>> 3337bf2d
 scipy
 pandas
 matplotlib
