# PyCSEP: Collaboratory for the Study of Earthquake Predictability

![](http://hypocenter.usc.edu/research/badges/CSEP2_Logo_CMYK.png)

![Python version](http://hypocenter.usc.edu/research/badges/pycsep-python.svg)
![Python application](https://github.com/SCECCode/csep2/workflows/Python%20application/badge.svg)
[![Build sphinx documentation](https://github.com/SCECCode/csep2/workflows/Build%20sphinx%20documentation/badge.svg)](https://cseptesting.org)
[![codecov](https://codecov.io/gh/SCECcode/csep2/branch/dev/graph/badge.svg)](https://codecov.io/gh/SCECcode/csep2)

The PyCSEP tools help earthquake forecast model developers evaluate their forecasts with the goal of understanding
earthquake predictability.

PyCSEP should:
1. Help modelers become familiar with formats, procedures, and evaluations used in CSEP Testing Centers.
2. Provide vetted software for model developers to use in their research.
3. Provide quantative and visual tools to assess earthquake forecast quality.
4. Promote open-science ideas by ensuring transparency and availability of scientific code and results.
5. Curate benchmark models and data sets for modelers to conduct retrospective experiments of their forecasts.

## Installing PyCSEP

PyCSEP can be installed using `pip` or built from source. We are working on a `conda-forge` recipe that will greatly
simplify the installation process and remove the need to install system dependencies. If you plan on contributing to this 
package, visit the [contribution guidelines](https://github.com/SCECcode/pycsep/blob/master/CONTRIBUTING.md) for 
installation instructions.

    pip install pycsep

<<<<<<< HEAD
Before this installation will work, you must **first** install the following system dependencies. We recommend using Python
virtual environments.
=======
Before this installation will work, you must **first** install the following system dependencies. The remaining dependencies
should be installed by the installation script. To help manage dependency issues, we recommend using virtual environments 
like `virtualenv`.
>>>>>>> ec770df9

Python 3.7 or later (https://python.org)

NumPy 1.10 or later (https://numpy.org)  
&nbsp;&nbsp;&nbsp;&nbsp;Python package for scientific computing and numerical calculations.

GEOS 3.3.3 or later (https://trac.osgeo.org/geos/)  
&nbsp;&nbsp;&nbsp;&nbsp;C++ library for processing geometry.

PROJ 4.9.0 or later (https://proj4.org/)  
&nbsp;&nbsp;&nbsp;&nbsp;Library for cartographic projections. 

Example for Ubuntu:

    sudo apt-get install libproj-dev proj-data proj-bin  
    sudo apt-get install libgeos-dev 
    pip install --upgrade pip
    pip install numpy
    
Example for MacOS:

    brew install proj geos
    pip install --upgrade pip
    pip install numpy
    
### From Source

Use this approach if you want the most up-to-date code. This creates an editable installation that can be synced with 
the latest GitHub commit. 

We recommend using virtual environments when installing python packages from source to avoid any dependency conflicts. We prefer 
`conda` as the package manager over `pip`, because `conda` does a good job of handling binary distributions of packages
across multiple platforms. Also, we recommend using the `miniconda` installer, because it is lightweight and only includes
necessary pacakages like `pip` and `zlib`. 

#### Using Conda
If you don't have `conda` on your machine, download and install [Miniconda](https://docs.conda.io/en/latest/miniconda.html).

    git clone https://github.com/SCECcode/pycsep
    cd pycsep
    conda env create -f requirements.yml
    conda activate csep-dev
    # Installs in editor mode with all dependencies
    pip install -e .
    
Note: If you want to go back to your default environment use the command `conda deactivate`.

#### Using Pip / Virtualenv

We highly recommend using Conda, because this tools helps to manage binary dependencies on Python packages. If you
must use [Virtualenv](https://packaging.python.org/guides/installing-using-pip-and-virtual-environments/)
follow these instructions:  

    git clone https://github.com/SCECcode/pycsep
    cd pycsep
    python -m virtualenv venv
    source venv/bin/activate
    # Installs in editor mode with all dependencies
    pip install -e .[all]
    
 Note: If you want to go back to your default environment use the command `deactivate`.   

## Documentation and Changelog

The documentation can be found at [here](https://cseptesting.org), and the changelog can be found 
[here](https://github.com/SCECcode/pycsep/blob/master/CHANGELOG.txt).

## Releases 

We follow [semver](https://semver.org/) for our versioning strategy. <|MERGE_RESOLUTION|>--- conflicted
+++ resolved
@@ -26,14 +26,9 @@
 
     pip install pycsep
 
-<<<<<<< HEAD
-Before this installation will work, you must **first** install the following system dependencies. We recommend using Python
-virtual environments.
-=======
 Before this installation will work, you must **first** install the following system dependencies. The remaining dependencies
 should be installed by the installation script. To help manage dependency issues, we recommend using virtual environments 
 like `virtualenv`.
->>>>>>> ec770df9
 
 Python 3.7 or later (https://python.org)
 
